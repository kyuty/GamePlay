// !$*UTF8*$!
{
	archiveVersion = 1;
	classes = {
	};
	objectVersion = 46;
	objects = {

/* Begin PBXBuildFile section */
		42097DF51A28C4B000D0B312 /* SpriteSample.cpp in Sources */ = {isa = PBXBuildFile; fileRef = 42097DF31A28C4B000D0B312 /* SpriteSample.cpp */; };
		42097DF61A28C4B000D0B312 /* SpriteSample.cpp in Sources */ = {isa = PBXBuildFile; fileRef = 42097DF31A28C4B000D0B312 /* SpriteSample.cpp */; };
		420D545815FE430D00AD0B91 /* Audio3DSample.cpp in Sources */ = {isa = PBXBuildFile; fileRef = 420D543A15FE430D00AD0B91 /* Audio3DSample.cpp */; };
		420D545915FE430D00AD0B91 /* Audio3DSample.cpp in Sources */ = {isa = PBXBuildFile; fileRef = 420D543A15FE430D00AD0B91 /* Audio3DSample.cpp */; };
		420D545A15FE430D00AD0B91 /* SceneCreateSample.cpp in Sources */ = {isa = PBXBuildFile; fileRef = 420D543C15FE430D00AD0B91 /* SceneCreateSample.cpp */; };
		420D545B15FE430D00AD0B91 /* SceneCreateSample.cpp in Sources */ = {isa = PBXBuildFile; fileRef = 420D543C15FE430D00AD0B91 /* SceneCreateSample.cpp */; };
		420D545C15FE430D00AD0B91 /* FirstPersonCamera.cpp in Sources */ = {isa = PBXBuildFile; fileRef = 420D543E15FE430D00AD0B91 /* FirstPersonCamera.cpp */; };
		420D545D15FE430D00AD0B91 /* FirstPersonCamera.cpp in Sources */ = {isa = PBXBuildFile; fileRef = 420D543E15FE430D00AD0B91 /* FirstPersonCamera.cpp */; };
		420D545E15FE430D00AD0B91 /* Grid.cpp in Sources */ = {isa = PBXBuildFile; fileRef = 420D544015FE430D00AD0B91 /* Grid.cpp */; };
		420D545F15FE430D00AD0B91 /* Grid.cpp in Sources */ = {isa = PBXBuildFile; fileRef = 420D544015FE430D00AD0B91 /* Grid.cpp */; };
		420D546015FE430D00AD0B91 /* InputSample.cpp in Sources */ = {isa = PBXBuildFile; fileRef = 420D544215FE430D00AD0B91 /* InputSample.cpp */; };
		420D546115FE430D00AD0B91 /* InputSample.cpp in Sources */ = {isa = PBXBuildFile; fileRef = 420D544215FE430D00AD0B91 /* InputSample.cpp */; };
		420D546215FE430D00AD0B91 /* SceneLoadSample.cpp in Sources */ = {isa = PBXBuildFile; fileRef = 420D544415FE430D00AD0B91 /* SceneLoadSample.cpp */; };
		420D546315FE430D00AD0B91 /* SceneLoadSample.cpp in Sources */ = {isa = PBXBuildFile; fileRef = 420D544415FE430D00AD0B91 /* SceneLoadSample.cpp */; };
		420D546415FE430D00AD0B91 /* MeshBatchSample.cpp in Sources */ = {isa = PBXBuildFile; fileRef = 420D544615FE430D00AD0B91 /* MeshBatchSample.cpp */; };
		420D546515FE430D00AD0B91 /* MeshBatchSample.cpp in Sources */ = {isa = PBXBuildFile; fileRef = 420D544615FE430D00AD0B91 /* MeshBatchSample.cpp */; };
		420D546615FE430D00AD0B91 /* MeshPrimitiveSample.cpp in Sources */ = {isa = PBXBuildFile; fileRef = 420D544815FE430D00AD0B91 /* MeshPrimitiveSample.cpp */; };
		420D546715FE430D00AD0B91 /* MeshPrimitiveSample.cpp in Sources */ = {isa = PBXBuildFile; fileRef = 420D544815FE430D00AD0B91 /* MeshPrimitiveSample.cpp */; };
		420D546C15FE430D00AD0B91 /* SpriteBatchSample.cpp in Sources */ = {isa = PBXBuildFile; fileRef = 420D544E15FE430D00AD0B91 /* SpriteBatchSample.cpp */; };
		420D546D15FE430D00AD0B91 /* SpriteBatchSample.cpp in Sources */ = {isa = PBXBuildFile; fileRef = 420D544E15FE430D00AD0B91 /* SpriteBatchSample.cpp */; };
		420D546E15FE430D00AD0B91 /* Sample.cpp in Sources */ = {isa = PBXBuildFile; fileRef = 420D545015FE430D00AD0B91 /* Sample.cpp */; };
		420D546F15FE430D00AD0B91 /* Sample.cpp in Sources */ = {isa = PBXBuildFile; fileRef = 420D545015FE430D00AD0B91 /* Sample.cpp */; };
		420D547015FE430D00AD0B91 /* FontSample.cpp in Sources */ = {isa = PBXBuildFile; fileRef = 420D545215FE430D00AD0B91 /* FontSample.cpp */; };
		420D547115FE430D00AD0B91 /* FontSample.cpp in Sources */ = {isa = PBXBuildFile; fileRef = 420D545215FE430D00AD0B91 /* FontSample.cpp */; };
		420D547215FE430D00AD0B91 /* TextureSample.cpp in Sources */ = {isa = PBXBuildFile; fileRef = 420D545415FE430D00AD0B91 /* TextureSample.cpp */; };
		420D547315FE430D00AD0B91 /* TextureSample.cpp in Sources */ = {isa = PBXBuildFile; fileRef = 420D545415FE430D00AD0B91 /* TextureSample.cpp */; };
		420D547415FE430D00AD0B91 /* TriangleSample.cpp in Sources */ = {isa = PBXBuildFile; fileRef = 420D545615FE430D00AD0B91 /* TriangleSample.cpp */; };
		420D547515FE430D00AD0B91 /* TriangleSample.cpp in Sources */ = {isa = PBXBuildFile; fileRef = 420D545615FE430D00AD0B91 /* TriangleSample.cpp */; };
		421090EA18299EBA00761E40 /* GameKit.framework in Frameworks */ = {isa = PBXBuildFile; fileRef = 421090E918299EBA00761E40 /* GameKit.framework */; };
		422FE594169690830062D1FE /* PostProcessSample.cpp in Sources */ = {isa = PBXBuildFile; fileRef = 422FE592169690830062D1FE /* PostProcessSample.cpp */; };
		422FE595169690830062D1FE /* PostProcessSample.cpp in Sources */ = {isa = PBXBuildFile; fileRef = 422FE592169690830062D1FE /* PostProcessSample.cpp */; };
		424566581A5B9BE800A9E659 /* libgameplay.a in Frameworks */ = {isa = PBXBuildFile; fileRef = 424566571A5B9BE800A9E659 /* libgameplay.a */; };
		424CC030161F8E3000577827 /* IOKit.framework in Frameworks */ = {isa = PBXBuildFile; fileRef = 424CC02F161F8E3000577827 /* IOKit.framework */; };
		4258369D1A0F2AF400AFDFEB /* WaterSample.cpp in Sources */ = {isa = PBXBuildFile; fileRef = 4258369B1A0F2AF400AFDFEB /* WaterSample.cpp */; };
		4258369E1A0F2AF400AFDFEB /* WaterSample.cpp in Sources */ = {isa = PBXBuildFile; fileRef = 4258369B1A0F2AF400AFDFEB /* WaterSample.cpp */; };
		428F7BDE15CB131A009ED24C /* game.config in Resources */ = {isa = PBXBuildFile; fileRef = 428F7BDD15CB131A009ED24C /* game.config */; };
		42A1BA201A27BCE200BF506D /* ParticlesSample.cpp in Sources */ = {isa = PBXBuildFile; fileRef = 42A1BA1E1A27BCE200BF506D /* ParticlesSample.cpp */; };
		42A1BA211A27BCE200BF506D /* ParticlesSample.cpp in Sources */ = {isa = PBXBuildFile; fileRef = 42A1BA1E1A27BCE200BF506D /* ParticlesSample.cpp */; };
		42BE773016A68CE3008AFA65 /* GamepadSample.cpp in Sources */ = {isa = PBXBuildFile; fileRef = 42BE772E16A68CE3008AFA65 /* GamepadSample.cpp */; };
		42BE773116A68CE3008AFA65 /* GamepadSample.cpp in Sources */ = {isa = PBXBuildFile; fileRef = 42BE772E16A68CE3008AFA65 /* GamepadSample.cpp */; };
		42BE773416A68CF2008AFA65 /* LightSample.cpp in Sources */ = {isa = PBXBuildFile; fileRef = 42BE773216A68CF2008AFA65 /* LightSample.cpp */; };
		42BE773516A68CF2008AFA65 /* LightSample.cpp in Sources */ = {isa = PBXBuildFile; fileRef = 42BE773216A68CF2008AFA65 /* LightSample.cpp */; };
		42BE773816A68D07008AFA65 /* PhysicsCollisionObjectSample.cpp in Sources */ = {isa = PBXBuildFile; fileRef = 42BE773616A68D07008AFA65 /* PhysicsCollisionObjectSample.cpp */; };
		42BE773916A68D07008AFA65 /* PhysicsCollisionObjectSample.cpp in Sources */ = {isa = PBXBuildFile; fileRef = 42BE773616A68D07008AFA65 /* PhysicsCollisionObjectSample.cpp */; };
		42C932C11491A0DB0098216A /* Cocoa.framework in Frameworks */ = {isa = PBXBuildFile; fileRef = 42C932C01491A0DB0098216A /* Cocoa.framework */; };
		42C932EE1491A4CB0098216A /* icon.png in Resources */ = {isa = PBXBuildFile; fileRef = 42C932ED1491A4CB0098216A /* icon.png */; };
		42C932F11491A5160098216A /* SamplesGame.cpp in Sources */ = {isa = PBXBuildFile; fileRef = 42C932EF1491A5160098216A /* SamplesGame.cpp */; };
		42C932F31491A53E0098216A /* res in Resources */ = {isa = PBXBuildFile; fileRef = 42C932F21491A53E0098216A /* res */; };
		42C933171491A5EB0098216A /* OpenGL.framework in Frameworks */ = {isa = PBXBuildFile; fileRef = 42C933161491A5EB0098216A /* OpenGL.framework */; };
		42C9331D1491A6750098216A /* QuartzCore.framework in Frameworks */ = {isa = PBXBuildFile; fileRef = 42C9331C1491A6750098216A /* QuartzCore.framework */; };
		42C9331F1491A67F0098216A /* OpenAL.framework in Frameworks */ = {isa = PBXBuildFile; fileRef = 42C9331E1491A67F0098216A /* OpenAL.framework */; };
		42DFAABC16AD89670000F342 /* CoreMotion.framework in Frameworks */ = {isa = PBXBuildFile; fileRef = 42DFAABB16AD89670000F342 /* CoreMotion.framework */; };
		42DFAAD416AD8A8C0000F342 /* Foundation.framework in Frameworks */ = {isa = PBXBuildFile; fileRef = 42DFAAD316AD8A8C0000F342 /* Foundation.framework */; };
		42DFAB1F16AD8BBC0000F342 /* OpenAL.framework in Frameworks */ = {isa = PBXBuildFile; fileRef = 42DFAB1B16AD8BBC0000F342 /* OpenAL.framework */; };
		42DFAB2016AD8BBC0000F342 /* OpenGLES.framework in Frameworks */ = {isa = PBXBuildFile; fileRef = 42DFAB1C16AD8BBC0000F342 /* OpenGLES.framework */; };
		42DFAB2116AD8BBC0000F342 /* QuartzCore.framework in Frameworks */ = {isa = PBXBuildFile; fileRef = 42DFAB1D16AD8BBC0000F342 /* QuartzCore.framework */; };
		42DFAB2216AD8BBC0000F342 /* UIKit.framework in Frameworks */ = {isa = PBXBuildFile; fileRef = 42DFAB1E16AD8BBC0000F342 /* UIKit.framework */; };
		42DFABD416AD96F10000F342 /* TerrainSample.cpp in Sources */ = {isa = PBXBuildFile; fileRef = 42DFABD216AD96F10000F342 /* TerrainSample.cpp */; };
		42DFABD516AD96F10000F342 /* TerrainSample.cpp in Sources */ = {isa = PBXBuildFile; fileRef = 42DFABD216AD96F10000F342 /* TerrainSample.cpp */; };
		42F237A816AD9DD70019CAC9 /* Default-568h@2x.png in Resources */ = {isa = PBXBuildFile; fileRef = 42F237A716AD9DD70019CAC9 /* Default-568h@2x.png */; };
		435FC4091A53449B003D4E9C /* libgameplay-deps.a in Frameworks */ = {isa = PBXBuildFile; fileRef = 435FC4081A53449B003D4E9C /* libgameplay-deps.a */; };
		435FC40D1A534AB4003D4E9C /* libgameplay.a in Frameworks */ = {isa = PBXBuildFile; fileRef = 435FC40C1A534AB4003D4E9C /* libgameplay.a */; };
		435FC40F1A538315003D4E9C /* libgameplay-deps.a in Frameworks */ = {isa = PBXBuildFile; fileRef = 435FC40E1A538315003D4E9C /* libgameplay-deps.a */; };
		5B61611614CCC24C0073B857 /* SamplesGame.cpp in Sources */ = {isa = PBXBuildFile; fileRef = 42C932EF1491A5160098216A /* SamplesGame.cpp */; };
		5B61612614CCC24C0073B857 /* icon.png in Resources */ = {isa = PBXBuildFile; fileRef = 42C932ED1491A4CB0098216A /* icon.png */; };
		5B61612714CCC24C0073B857 /* res in Resources */ = {isa = PBXBuildFile; fileRef = 42C932F21491A53E0098216A /* res */; };
		6212DAB81829DA1D006213DD /* GameKit.framework in Frameworks */ = {isa = PBXBuildFile; fileRef = 6212DAB71829DA1D006213DD /* GameKit.framework */; };
		9F4C6D00162735020076E137 /* GestureSample.cpp in Sources */ = {isa = PBXBuildFile; fileRef = 9F4C6CFE162735020076E137 /* GestureSample.cpp */; };
		9F4C6D01162735020076E137 /* GestureSample.cpp in Sources */ = {isa = PBXBuildFile; fileRef = 9F4C6CFE162735020076E137 /* GestureSample.cpp */; };
		B616B282161119EF00CB514C /* game.config in Resources */ = {isa = PBXBuildFile; fileRef = 428F7BDD15CB131A009ED24C /* game.config */; };
		F10DEAB716726157006FFFDC /* BillboardSample.cpp in Sources */ = {isa = PBXBuildFile; fileRef = F10DEAB516726157006FFFDC /* BillboardSample.cpp */; };
		F10DEAB816726157006FFFDC /* BillboardSample.cpp in Sources */ = {isa = PBXBuildFile; fileRef = F10DEAB516726157006FFFDC /* BillboardSample.cpp */; };
		F1E4B3FA1671372E007516A7 /* FormsSample.cpp in Sources */ = {isa = PBXBuildFile; fileRef = F1E4B3F81671372E007516A7 /* FormsSample.cpp */; };
		F1E4B3FB1671372E007516A7 /* FormsSample.cpp in Sources */ = {isa = PBXBuildFile; fileRef = F1E4B3F81671372E007516A7 /* FormsSample.cpp */; };
/* End PBXBuildFile section */

/* Begin PBXFileReference section */
		42097DF31A28C4B000D0B312 /* SpriteSample.cpp */ = {isa = PBXFileReference; fileEncoding = 4; lastKnownFileType = sourcecode.cpp.cpp; path = SpriteSample.cpp; sourceTree = "<group>"; };
		42097DF41A28C4B000D0B312 /* SpriteSample.h */ = {isa = PBXFileReference; fileEncoding = 4; lastKnownFileType = sourcecode.c.h; path = SpriteSample.h; sourceTree = "<group>"; };
		420D543A15FE430D00AD0B91 /* Audio3DSample.cpp */ = {isa = PBXFileReference; fileEncoding = 4; lastKnownFileType = sourcecode.cpp.cpp; path = Audio3DSample.cpp; sourceTree = "<group>"; };
		420D543B15FE430D00AD0B91 /* Audio3DSample.h */ = {isa = PBXFileReference; fileEncoding = 4; lastKnownFileType = sourcecode.c.h; path = Audio3DSample.h; sourceTree = "<group>"; };
		420D543C15FE430D00AD0B91 /* SceneCreateSample.cpp */ = {isa = PBXFileReference; fileEncoding = 4; lastKnownFileType = sourcecode.cpp.cpp; path = SceneCreateSample.cpp; sourceTree = "<group>"; };
		420D543D15FE430D00AD0B91 /* SceneCreateSample.h */ = {isa = PBXFileReference; fileEncoding = 4; lastKnownFileType = sourcecode.c.h; path = SceneCreateSample.h; sourceTree = "<group>"; };
		420D543E15FE430D00AD0B91 /* FirstPersonCamera.cpp */ = {isa = PBXFileReference; fileEncoding = 4; lastKnownFileType = sourcecode.cpp.cpp; path = FirstPersonCamera.cpp; sourceTree = "<group>"; };
		420D543F15FE430D00AD0B91 /* FirstPersonCamera.h */ = {isa = PBXFileReference; fileEncoding = 4; lastKnownFileType = sourcecode.c.h; path = FirstPersonCamera.h; sourceTree = "<group>"; };
		420D544015FE430D00AD0B91 /* Grid.cpp */ = {isa = PBXFileReference; fileEncoding = 4; lastKnownFileType = sourcecode.cpp.cpp; path = Grid.cpp; sourceTree = "<group>"; };
		420D544115FE430D00AD0B91 /* Grid.h */ = {isa = PBXFileReference; fileEncoding = 4; lastKnownFileType = sourcecode.c.h; path = Grid.h; sourceTree = "<group>"; };
		420D544215FE430D00AD0B91 /* InputSample.cpp */ = {isa = PBXFileReference; fileEncoding = 4; lastKnownFileType = sourcecode.cpp.cpp; path = InputSample.cpp; sourceTree = "<group>"; };
		420D544315FE430D00AD0B91 /* InputSample.h */ = {isa = PBXFileReference; fileEncoding = 4; lastKnownFileType = sourcecode.c.h; path = InputSample.h; sourceTree = "<group>"; };
		420D544415FE430D00AD0B91 /* SceneLoadSample.cpp */ = {isa = PBXFileReference; fileEncoding = 4; lastKnownFileType = sourcecode.cpp.cpp; path = SceneLoadSample.cpp; sourceTree = "<group>"; };
		420D544515FE430D00AD0B91 /* SceneLoadSample.h */ = {isa = PBXFileReference; fileEncoding = 4; lastKnownFileType = sourcecode.c.h; path = SceneLoadSample.h; sourceTree = "<group>"; };
		420D544615FE430D00AD0B91 /* MeshBatchSample.cpp */ = {isa = PBXFileReference; fileEncoding = 4; lastKnownFileType = sourcecode.cpp.cpp; path = MeshBatchSample.cpp; sourceTree = "<group>"; };
		420D544715FE430D00AD0B91 /* MeshBatchSample.h */ = {isa = PBXFileReference; fileEncoding = 4; lastKnownFileType = sourcecode.c.h; path = MeshBatchSample.h; sourceTree = "<group>"; };
		420D544815FE430D00AD0B91 /* MeshPrimitiveSample.cpp */ = {isa = PBXFileReference; fileEncoding = 4; lastKnownFileType = sourcecode.cpp.cpp; path = MeshPrimitiveSample.cpp; sourceTree = "<group>"; };
		420D544915FE430D00AD0B91 /* MeshPrimitiveSample.h */ = {isa = PBXFileReference; fileEncoding = 4; lastKnownFileType = sourcecode.c.h; path = MeshPrimitiveSample.h; sourceTree = "<group>"; };
		420D544E15FE430D00AD0B91 /* SpriteBatchSample.cpp */ = {isa = PBXFileReference; fileEncoding = 4; lastKnownFileType = sourcecode.cpp.cpp; path = SpriteBatchSample.cpp; sourceTree = "<group>"; };
		420D544F15FE430D00AD0B91 /* SpriteBatchSample.h */ = {isa = PBXFileReference; fileEncoding = 4; lastKnownFileType = sourcecode.c.h; path = SpriteBatchSample.h; sourceTree = "<group>"; };
		420D545015FE430D00AD0B91 /* Sample.cpp */ = {isa = PBXFileReference; fileEncoding = 4; lastKnownFileType = sourcecode.cpp.cpp; path = Sample.cpp; sourceTree = "<group>"; };
		420D545115FE430D00AD0B91 /* Sample.h */ = {isa = PBXFileReference; fileEncoding = 4; lastKnownFileType = sourcecode.c.h; path = Sample.h; sourceTree = "<group>"; };
		420D545215FE430D00AD0B91 /* FontSample.cpp */ = {isa = PBXFileReference; fileEncoding = 4; lastKnownFileType = sourcecode.cpp.cpp; path = FontSample.cpp; sourceTree = "<group>"; };
		420D545315FE430D00AD0B91 /* FontSample.h */ = {isa = PBXFileReference; fileEncoding = 4; lastKnownFileType = sourcecode.c.h; path = FontSample.h; sourceTree = "<group>"; };
		420D545415FE430D00AD0B91 /* TextureSample.cpp */ = {isa = PBXFileReference; fileEncoding = 4; lastKnownFileType = sourcecode.cpp.cpp; path = TextureSample.cpp; sourceTree = "<group>"; };
		420D545515FE430D00AD0B91 /* TextureSample.h */ = {isa = PBXFileReference; fileEncoding = 4; lastKnownFileType = sourcecode.c.h; path = TextureSample.h; sourceTree = "<group>"; };
		420D545615FE430D00AD0B91 /* TriangleSample.cpp */ = {isa = PBXFileReference; fileEncoding = 4; lastKnownFileType = sourcecode.cpp.cpp; path = TriangleSample.cpp; sourceTree = "<group>"; };
		420D545715FE430D00AD0B91 /* TriangleSample.h */ = {isa = PBXFileReference; fileEncoding = 4; lastKnownFileType = sourcecode.c.h; path = TriangleSample.h; sourceTree = "<group>"; };
		421090E918299EBA00761E40 /* GameKit.framework */ = {isa = PBXFileReference; lastKnownFileType = wrapper.framework; name = GameKit.framework; path = Platforms/iPhoneOS.platform/Developer/SDKs/iPhoneOS.sdk/System/Library/Frameworks/GameKit.framework; sourceTree = DEVELOPER_DIR; };
		422FE592169690830062D1FE /* PostProcessSample.cpp */ = {isa = PBXFileReference; fileEncoding = 4; lastKnownFileType = sourcecode.cpp.cpp; path = PostProcessSample.cpp; sourceTree = "<group>"; };
		422FE593169690830062D1FE /* PostProcessSample.h */ = {isa = PBXFileReference; fileEncoding = 4; lastKnownFileType = sourcecode.c.h; path = PostProcessSample.h; sourceTree = "<group>"; };
		424566571A5B9BE800A9E659 /* libgameplay.a */ = {isa = PBXFileReference; lastKnownFileType = archive.ar; name = libgameplay.a; path = "../../gameplay/Build/Products/Debug-iphoneos/libgameplay.a"; sourceTree = "<group>"; };
		424CC02F161F8E3000577827 /* IOKit.framework */ = {isa = PBXFileReference; lastKnownFileType = wrapper.framework; name = IOKit.framework; path = System/Library/Frameworks/IOKit.framework; sourceTree = SDKROOT; };
		4258369B1A0F2AF400AFDFEB /* WaterSample.cpp */ = {isa = PBXFileReference; fileEncoding = 4; lastKnownFileType = sourcecode.cpp.cpp; path = WaterSample.cpp; sourceTree = "<group>"; };
		4258369C1A0F2AF400AFDFEB /* WaterSample.h */ = {isa = PBXFileReference; fileEncoding = 4; lastKnownFileType = sourcecode.c.h; path = WaterSample.h; sourceTree = "<group>"; };
		428F7BDD15CB131A009ED24C /* game.config */ = {isa = PBXFileReference; fileEncoding = 4; lastKnownFileType = text; path = game.config; sourceTree = "<group>"; };
		42A1BA1E1A27BCE200BF506D /* ParticlesSample.cpp */ = {isa = PBXFileReference; fileEncoding = 4; lastKnownFileType = sourcecode.cpp.cpp; path = ParticlesSample.cpp; sourceTree = "<group>"; };
		42A1BA1F1A27BCE200BF506D /* ParticlesSample.h */ = {isa = PBXFileReference; fileEncoding = 4; lastKnownFileType = sourcecode.c.h; path = ParticlesSample.h; sourceTree = "<group>"; };
		42BE772E16A68CE3008AFA65 /* GamepadSample.cpp */ = {isa = PBXFileReference; fileEncoding = 4; lastKnownFileType = sourcecode.cpp.cpp; path = GamepadSample.cpp; sourceTree = "<group>"; };
		42BE772F16A68CE3008AFA65 /* GamepadSample.h */ = {isa = PBXFileReference; fileEncoding = 4; lastKnownFileType = sourcecode.c.h; path = GamepadSample.h; sourceTree = "<group>"; };
		42BE773216A68CF2008AFA65 /* LightSample.cpp */ = {isa = PBXFileReference; fileEncoding = 4; lastKnownFileType = sourcecode.cpp.cpp; path = LightSample.cpp; sourceTree = "<group>"; };
		42BE773316A68CF2008AFA65 /* LightSample.h */ = {isa = PBXFileReference; fileEncoding = 4; lastKnownFileType = sourcecode.c.h; path = LightSample.h; sourceTree = "<group>"; };
		42BE773616A68D07008AFA65 /* PhysicsCollisionObjectSample.cpp */ = {isa = PBXFileReference; fileEncoding = 4; lastKnownFileType = sourcecode.cpp.cpp; path = PhysicsCollisionObjectSample.cpp; sourceTree = "<group>"; };
		42BE773716A68D07008AFA65 /* PhysicsCollisionObjectSample.h */ = {isa = PBXFileReference; fileEncoding = 4; lastKnownFileType = sourcecode.c.h; path = PhysicsCollisionObjectSample.h; sourceTree = "<group>"; };
		42C932BC1491A0DB0098216A /* sample-browser-macosx.app */ = {isa = PBXFileReference; explicitFileType = wrapper.application; includeInIndex = 0; path = "sample-browser-macosx.app"; sourceTree = BUILT_PRODUCTS_DIR; };
		42C932C01491A0DB0098216A /* Cocoa.framework */ = {isa = PBXFileReference; lastKnownFileType = wrapper.framework; name = Cocoa.framework; path = System/Library/Frameworks/Cocoa.framework; sourceTree = SDKROOT; };
		42C932ED1491A4CB0098216A /* icon.png */ = {isa = PBXFileReference; lastKnownFileType = image.png; path = icon.png; sourceTree = "<group>"; };
		42C932EF1491A5160098216A /* SamplesGame.cpp */ = {isa = PBXFileReference; fileEncoding = 4; lastKnownFileType = sourcecode.cpp.cpp; name = SamplesGame.cpp; path = src/SamplesGame.cpp; sourceTree = SOURCE_ROOT; };
		42C932F01491A5160098216A /* SamplesGame.h */ = {isa = PBXFileReference; fileEncoding = 4; lastKnownFileType = sourcecode.c.h; name = SamplesGame.h; path = src/SamplesGame.h; sourceTree = SOURCE_ROOT; };
		42C932F21491A53E0098216A /* res */ = {isa = PBXFileReference; lastKnownFileType = folder; path = res; sourceTree = "<group>"; };
		42C933161491A5EB0098216A /* OpenGL.framework */ = {isa = PBXFileReference; lastKnownFileType = wrapper.framework; name = OpenGL.framework; path = System/Library/Frameworks/OpenGL.framework; sourceTree = SDKROOT; };
		42C9331C1491A6750098216A /* QuartzCore.framework */ = {isa = PBXFileReference; lastKnownFileType = wrapper.framework; name = QuartzCore.framework; path = System/Library/Frameworks/QuartzCore.framework; sourceTree = SDKROOT; };
		42C9331E1491A67F0098216A /* OpenAL.framework */ = {isa = PBXFileReference; lastKnownFileType = wrapper.framework; name = OpenAL.framework; path = System/Library/Frameworks/OpenAL.framework; sourceTree = SDKROOT; };
		42DFAABB16AD89670000F342 /* CoreMotion.framework */ = {isa = PBXFileReference; lastKnownFileType = wrapper.framework; name = CoreMotion.framework; path = Platforms/iPhoneOS.platform/Developer/SDKs/iPhoneOS.sdk/System/Library/Frameworks/CoreMotion.framework; sourceTree = DEVELOPER_DIR; };
		42DFAAD316AD8A8C0000F342 /* Foundation.framework */ = {isa = PBXFileReference; lastKnownFileType = wrapper.framework; name = Foundation.framework; path = Platforms/iPhoneOS.platform/Developer/SDKs/iPhoneOS.sdk/System/Library/Frameworks/Foundation.framework; sourceTree = DEVELOPER_DIR; };
		42DFAB1B16AD8BBC0000F342 /* OpenAL.framework */ = {isa = PBXFileReference; lastKnownFileType = wrapper.framework; name = OpenAL.framework; path = Platforms/iPhoneOS.platform/Developer/SDKs/iPhoneOS.sdk/System/Library/Frameworks/OpenAL.framework; sourceTree = DEVELOPER_DIR; };
		42DFAB1C16AD8BBC0000F342 /* OpenGLES.framework */ = {isa = PBXFileReference; lastKnownFileType = wrapper.framework; name = OpenGLES.framework; path = Platforms/iPhoneOS.platform/Developer/SDKs/iPhoneOS.sdk/System/Library/Frameworks/OpenGLES.framework; sourceTree = DEVELOPER_DIR; };
		42DFAB1D16AD8BBC0000F342 /* QuartzCore.framework */ = {isa = PBXFileReference; lastKnownFileType = wrapper.framework; name = QuartzCore.framework; path = Platforms/iPhoneOS.platform/Developer/SDKs/iPhoneOS.sdk/System/Library/Frameworks/QuartzCore.framework; sourceTree = DEVELOPER_DIR; };
		42DFAB1E16AD8BBC0000F342 /* UIKit.framework */ = {isa = PBXFileReference; lastKnownFileType = wrapper.framework; name = UIKit.framework; path = Platforms/iPhoneOS.platform/Developer/SDKs/iPhoneOS.sdk/System/Library/Frameworks/UIKit.framework; sourceTree = DEVELOPER_DIR; };
		42DFABD216AD96F10000F342 /* TerrainSample.cpp */ = {isa = PBXFileReference; fileEncoding = 4; lastKnownFileType = sourcecode.cpp.cpp; path = TerrainSample.cpp; sourceTree = "<group>"; };
		42DFABD316AD96F10000F342 /* TerrainSample.h */ = {isa = PBXFileReference; fileEncoding = 4; lastKnownFileType = sourcecode.c.h; path = TerrainSample.h; sourceTree = "<group>"; };
		42F237A716AD9DD70019CAC9 /* Default-568h@2x.png */ = {isa = PBXFileReference; lastKnownFileType = image.png; path = "Default-568h@2x.png"; sourceTree = "<group>"; };
		435FC4081A53449B003D4E9C /* libgameplay-deps.a */ = {isa = PBXFileReference; lastKnownFileType = archive.ar; name = "libgameplay-deps.a"; path = "../../external-deps/libs/MacOS/x86_64/libgameplay-deps.a"; sourceTree = "<group>"; };
		435FC40C1A534AB4003D4E9C /* libgameplay.a */ = {isa = PBXFileReference; lastKnownFileType = archive.ar; name = libgameplay.a; path = ../../gameplay/Build/Products/Debug/libgameplay.a; sourceTree = "<group>"; };
		435FC40E1A538315003D4E9C /* libgameplay-deps.a */ = {isa = PBXFileReference; lastKnownFileType = archive.ar; name = "libgameplay-deps.a"; path = "../../external-deps/libs/iOS/x86/libgameplay-deps.a"; sourceTree = "<group>"; };
		5B61611214CCC2200073B857 /* sample-browser-macosx.plist */ = {isa = PBXFileReference; fileEncoding = 4; lastKnownFileType = text.plist.xml; path = "sample-browser-macosx.plist"; sourceTree = "<group>"; };
		5B61612C14CCC24C0073B857 /* sample-browser-ios.app */ = {isa = PBXFileReference; explicitFileType = wrapper.application; includeInIndex = 0; path = "sample-browser-ios.app"; sourceTree = BUILT_PRODUCTS_DIR; };
		5B61612E14CCC24D0073B857 /* sample-browser-ios.plist */ = {isa = PBXFileReference; lastKnownFileType = text.plist.xml; path = "sample-browser-ios.plist"; sourceTree = "<group>"; };
		6212DAB71829DA1D006213DD /* GameKit.framework */ = {isa = PBXFileReference; lastKnownFileType = wrapper.framework; name = GameKit.framework; path = System/Library/Frameworks/GameKit.framework; sourceTree = SDKROOT; };
		9F4C6CFE162735020076E137 /* GestureSample.cpp */ = {isa = PBXFileReference; fileEncoding = 4; lastKnownFileType = sourcecode.cpp.cpp; path = GestureSample.cpp; sourceTree = "<group>"; };
		9F4C6CFF162735020076E137 /* GestureSample.h */ = {isa = PBXFileReference; fileEncoding = 4; lastKnownFileType = sourcecode.c.h; path = GestureSample.h; sourceTree = "<group>"; };
		F10DEAB516726157006FFFDC /* BillboardSample.cpp */ = {isa = PBXFileReference; fileEncoding = 4; lastKnownFileType = sourcecode.cpp.cpp; path = BillboardSample.cpp; sourceTree = "<group>"; };
		F10DEAB616726157006FFFDC /* BillboardSample.h */ = {isa = PBXFileReference; fileEncoding = 4; lastKnownFileType = sourcecode.c.h; path = BillboardSample.h; sourceTree = "<group>"; };
		F1E4B3F81671372E007516A7 /* FormsSample.cpp */ = {isa = PBXFileReference; fileEncoding = 4; lastKnownFileType = sourcecode.cpp.cpp; path = FormsSample.cpp; sourceTree = "<group>"; };
		F1E4B3F91671372E007516A7 /* FormsSample.h */ = {isa = PBXFileReference; fileEncoding = 4; lastKnownFileType = sourcecode.c.h; path = FormsSample.h; sourceTree = "<group>"; };
/* End PBXFileReference section */

/* Begin PBXFrameworksBuildPhase section */
		42C932B91491A0DB0098216A /* Frameworks */ = {
			isa = PBXFrameworksBuildPhase;
			buildActionMask = 2147483647;
			files = (
				435FC40D1A534AB4003D4E9C /* libgameplay.a in Frameworks */,
				435FC4091A53449B003D4E9C /* libgameplay-deps.a in Frameworks */,
				6212DAB81829DA1D006213DD /* GameKit.framework in Frameworks */,
				424CC030161F8E3000577827 /* IOKit.framework in Frameworks */,
				42C932C11491A0DB0098216A /* Cocoa.framework in Frameworks */,
				42C9331D1491A6750098216A /* QuartzCore.framework in Frameworks */,
				42C933171491A5EB0098216A /* OpenGL.framework in Frameworks */,
				42C9331F1491A67F0098216A /* OpenAL.framework in Frameworks */,
			);
			runOnlyForDeploymentPostprocessing = 0;
		};
		5B61611714CCC24C0073B857 /* Frameworks */ = {
			isa = PBXFrameworksBuildPhase;
			buildActionMask = 2147483647;
			files = (
				424566581A5B9BE800A9E659 /* libgameplay.a in Frameworks */,
				435FC40F1A538315003D4E9C /* libgameplay-deps.a in Frameworks */,
				42DFAABC16AD89670000F342 /* CoreMotion.framework in Frameworks */,
				42DFAAD416AD8A8C0000F342 /* Foundation.framework in Frameworks */,
				42DFAB1F16AD8BBC0000F342 /* OpenAL.framework in Frameworks */,
				421090EA18299EBA00761E40 /* GameKit.framework in Frameworks */,
				42DFAB2016AD8BBC0000F342 /* OpenGLES.framework in Frameworks */,
				42DFAB2116AD8BBC0000F342 /* QuartzCore.framework in Frameworks */,
				42DFAB2216AD8BBC0000F342 /* UIKit.framework in Frameworks */,
			);
			runOnlyForDeploymentPostprocessing = 0;
		};
/* End PBXFrameworksBuildPhase section */

/* Begin PBXGroup section */
		420D547715FE433900AD0B91 /* common */ = {
			isa = PBXGroup;
			children = (
				420D543E15FE430D00AD0B91 /* FirstPersonCamera.cpp */,
				420D543F15FE430D00AD0B91 /* FirstPersonCamera.h */,
				420D544015FE430D00AD0B91 /* Grid.cpp */,
				420D544115FE430D00AD0B91 /* Grid.h */,
				420D545015FE430D00AD0B91 /* Sample.cpp */,
				420D545115FE430D00AD0B91 /* Sample.h */,
				42C932EF1491A5160098216A /* SamplesGame.cpp */,
				42C932F01491A5160098216A /* SamplesGame.h */,
			);
			name = common;
			sourceTree = "<group>";
		};
		42C932B11491A0DB0098216A = {
			isa = PBXGroup;
			children = (
				42F237A716AD9DD70019CAC9 /* Default-568h@2x.png */,
				5B61611214CCC2200073B857 /* sample-browser-macosx.plist */,
				5B61612E14CCC24D0073B857 /* sample-browser-ios.plist */,
				42C932ED1491A4CB0098216A /* icon.png */,
				428F7BDD15CB131A009ED24C /* game.config */,
				42C932F21491A53E0098216A /* res */,
				42C932C61491A0DB0098216A /* src */,
				42C932BF1491A0DB0098216A /* Frameworks */,
				42C932BD1491A0DB0098216A /* Products */,
			);
			sourceTree = "<group>";
		};
		42C932BD1491A0DB0098216A /* Products */ = {
			isa = PBXGroup;
			children = (
				42C932BC1491A0DB0098216A /* sample-browser-macosx.app */,
				5B61612C14CCC24C0073B857 /* sample-browser-ios.app */,
			);
			name = Products;
			sourceTree = "<group>";
		};
		42C932BF1491A0DB0098216A /* Frameworks */ = {
			isa = PBXGroup;
			children = (
				5B61613914CCC3560073B857 /* iOS */,
				5B61613A14CCC3590073B857 /* MacOSX */,
			);
			name = Frameworks;
			sourceTree = "<group>";
		};
		42C932C61491A0DB0098216A /* src */ = {
			isa = PBXGroup;
			children = (
				420D547715FE433900AD0B91 /* common */,
				420D543A15FE430D00AD0B91 /* Audio3DSample.cpp */,
				420D543B15FE430D00AD0B91 /* Audio3DSample.h */,
				F10DEAB516726157006FFFDC /* BillboardSample.cpp */,
				F10DEAB616726157006FFFDC /* BillboardSample.h */,
				9F4C6CFE162735020076E137 /* GestureSample.cpp */,
				9F4C6CFF162735020076E137 /* GestureSample.h */,
				420D545215FE430D00AD0B91 /* FontSample.cpp */,
				420D545315FE430D00AD0B91 /* FontSample.h */,
				F1E4B3F81671372E007516A7 /* FormsSample.cpp */,
				F1E4B3F91671372E007516A7 /* FormsSample.h */,
				42BE772E16A68CE3008AFA65 /* GamepadSample.cpp */,
				42BE772F16A68CE3008AFA65 /* GamepadSample.h */,
				420D544215FE430D00AD0B91 /* InputSample.cpp */,
				420D544315FE430D00AD0B91 /* InputSample.h */,
				42BE773216A68CF2008AFA65 /* LightSample.cpp */,
				42BE773316A68CF2008AFA65 /* LightSample.h */,
				420D544615FE430D00AD0B91 /* MeshBatchSample.cpp */,
				420D544715FE430D00AD0B91 /* MeshBatchSample.h */,
				420D544815FE430D00AD0B91 /* MeshPrimitiveSample.cpp */,
				420D544915FE430D00AD0B91 /* MeshPrimitiveSample.h */,
				42A1BA1E1A27BCE200BF506D /* ParticlesSample.cpp */,
				42A1BA1F1A27BCE200BF506D /* ParticlesSample.h */,
				42BE773616A68D07008AFA65 /* PhysicsCollisionObjectSample.cpp */,
				42BE773716A68D07008AFA65 /* PhysicsCollisionObjectSample.h */,
				422FE592169690830062D1FE /* PostProcessSample.cpp */,
				422FE593169690830062D1FE /* PostProcessSample.h */,
				420D543C15FE430D00AD0B91 /* SceneCreateSample.cpp */,
				420D543D15FE430D00AD0B91 /* SceneCreateSample.h */,
				420D544415FE430D00AD0B91 /* SceneLoadSample.cpp */,
				420D544515FE430D00AD0B91 /* SceneLoadSample.h */,
				42097DF31A28C4B000D0B312 /* SpriteSample.cpp */,
				42097DF41A28C4B000D0B312 /* SpriteSample.h */,
				420D544E15FE430D00AD0B91 /* SpriteBatchSample.cpp */,
				420D544F15FE430D00AD0B91 /* SpriteBatchSample.h */,
				42DFABD216AD96F10000F342 /* TerrainSample.cpp */,
				42DFABD316AD96F10000F342 /* TerrainSample.h */,
				420D545415FE430D00AD0B91 /* TextureSample.cpp */,
				420D545515FE430D00AD0B91 /* TextureSample.h */,
				420D545615FE430D00AD0B91 /* TriangleSample.cpp */,
				420D545715FE430D00AD0B91 /* TriangleSample.h */,
				4258369B1A0F2AF400AFDFEB /* WaterSample.cpp */,
				4258369C1A0F2AF400AFDFEB /* WaterSample.h */,
			);
			path = src;
			sourceTree = "<group>";
		};
		5B61613914CCC3560073B857 /* iOS */ = {
			isa = PBXGroup;
			children = (
				424566571A5B9BE800A9E659 /* libgameplay.a */,
				435FC40E1A538315003D4E9C /* libgameplay-deps.a */,
				421090E918299EBA00761E40 /* GameKit.framework */,
				42DFAABB16AD89670000F342 /* CoreMotion.framework */,
				42DFAAD316AD8A8C0000F342 /* Foundation.framework */,
				42DFAB1B16AD8BBC0000F342 /* OpenAL.framework */,
				42DFAB1C16AD8BBC0000F342 /* OpenGLES.framework */,
				42DFAB1D16AD8BBC0000F342 /* QuartzCore.framework */,
				42DFAB1E16AD8BBC0000F342 /* UIKit.framework */,
			);
			name = iOS;
			sourceTree = "<group>";
		};
		5B61613A14CCC3590073B857 /* MacOSX */ = {
			isa = PBXGroup;
			children = (
				435FC40C1A534AB4003D4E9C /* libgameplay.a */,
				435FC4081A53449B003D4E9C /* libgameplay-deps.a */,
				6212DAB71829DA1D006213DD /* GameKit.framework */,
				424CC02F161F8E3000577827 /* IOKit.framework */,
				42C932C01491A0DB0098216A /* Cocoa.framework */,
				42C9331C1491A6750098216A /* QuartzCore.framework */,
				42C933161491A5EB0098216A /* OpenGL.framework */,
				42C9331E1491A67F0098216A /* OpenAL.framework */,
			);
			name = MacOSX;
			sourceTree = "<group>";
		};
/* End PBXGroup section */

/* Begin PBXNativeTarget section */
		42C932BB1491A0DB0098216A /* sample-browser-macosx */ = {
			isa = PBXNativeTarget;
			buildConfigurationList = 42C932DA1491A0DB0098216A /* Build configuration list for PBXNativeTarget "sample-browser-macosx" */;
			buildPhases = (
				42C932B81491A0DB0098216A /* Sources */,
				42C932B91491A0DB0098216A /* Frameworks */,
				42C933301491A7B50098216A /* ShellScript */,
				42C932BA1491A0DB0098216A /* Resources */,
			);
			buildRules = (
			);
			dependencies = (
			);
			name = "sample-browser-macosx";
			productName = "sample-browser";
			productReference = 42C932BC1491A0DB0098216A /* sample-browser-macosx.app */;
			productType = "com.apple.product-type.application";
		};
		5B61611414CCC24C0073B857 /* sample-browser-ios */ = {
			isa = PBXNativeTarget;
			buildConfigurationList = 5B61612914CCC24C0073B857 /* Build configuration list for PBXNativeTarget "sample-browser-ios" */;
			buildPhases = (
				5B61611514CCC24C0073B857 /* Sources */,
				5B61611714CCC24C0073B857 /* Frameworks */,
				5B61612414CCC24C0073B857 /* ShellScript */,
				5B61612514CCC24C0073B857 /* Resources */,
			);
			buildRules = (
			);
			dependencies = (
			);
			name = "sample-browser-ios";
			productName = "sample-browser";
			productReference = 5B61612C14CCC24C0073B857 /* sample-browser-ios.app */;
			productType = "com.apple.product-type.application";
		};
/* End PBXNativeTarget section */

/* Begin PBXProject section */
		42C932B31491A0DB0098216A /* Project object */ = {
			isa = PBXProject;
			attributes = {
				LastUpgradeCheck = 0600;
			};
			buildConfigurationList = 42C932B61491A0DB0098216A /* Build configuration list for PBXProject "sample-browser" */;
			compatibilityVersion = "Xcode 3.2";
			developmentRegion = English;
			hasScannedForEncodings = 0;
			knownRegions = (
				en,
			);
			mainGroup = 42C932B11491A0DB0098216A;
			productRefGroup = 42C932BD1491A0DB0098216A /* Products */;
			projectDirPath = "";
			projectRoot = "";
			targets = (
				42C932BB1491A0DB0098216A /* sample-browser-macosx */,
				5B61611414CCC24C0073B857 /* sample-browser-ios */,
			);
		};
/* End PBXProject section */

/* Begin PBXResourcesBuildPhase section */
		42C932BA1491A0DB0098216A /* Resources */ = {
			isa = PBXResourcesBuildPhase;
			buildActionMask = 2147483647;
			files = (
				42C932EE1491A4CB0098216A /* icon.png in Resources */,
				428F7BDE15CB131A009ED24C /* game.config in Resources */,
				42C932F31491A53E0098216A /* res in Resources */,
			);
			runOnlyForDeploymentPostprocessing = 0;
		};
		5B61612514CCC24C0073B857 /* Resources */ = {
			isa = PBXResourcesBuildPhase;
			buildActionMask = 2147483647;
			files = (
				B616B282161119EF00CB514C /* game.config in Resources */,
				5B61612614CCC24C0073B857 /* icon.png in Resources */,
				5B61612714CCC24C0073B857 /* res in Resources */,
				42F237A816AD9DD70019CAC9 /* Default-568h@2x.png in Resources */,
			);
			runOnlyForDeploymentPostprocessing = 0;
		};
/* End PBXResourcesBuildPhase section */

/* Begin PBXShellScriptBuildPhase section */
		42C933301491A7B50098216A /* ShellScript */ = {
			isa = PBXShellScriptBuildPhase;
			buildActionMask = 2147483647;
			files = (
			);
			inputPaths = (
			);
			outputPaths = (
			);
			runOnlyForDeploymentPostprocessing = 0;
			shellPath = /bin/sh;
			shellScript = "rsync -rau ../../gameplay/res/shaders ${SRCROOT}/res\nrsync -rau ../../gameplay/res/ui ${SRCROOT}/res\ncp -rf ../../gameplay/res/logo_powered_white.png ${SRCROOT}/res\ntouch -cm ${SRCROOT}/res";
		};
		5B61612414CCC24C0073B857 /* ShellScript */ = {
			isa = PBXShellScriptBuildPhase;
			buildActionMask = 2147483647;
			files = (
			);
			inputPaths = (
			);
			outputPaths = (
			);
			runOnlyForDeploymentPostprocessing = 0;
			shellPath = /bin/sh;
			shellScript = "rsync -rau ${SRCROOT}/../../gameplay/res/shaders ${SRCROOT}/res\nrsync -rau ${SRCROOT}/../../gameplay/res/ui ${SRCROOT}/res\ncp -rf ${SRCROOT}/../../gameplay/res/logo_powered_white.png ${SRCROOT}/res\ntouch -cm ${SRCROOT}/res";
		};
/* End PBXShellScriptBuildPhase section */

/* Begin PBXSourcesBuildPhase section */
		42C932B81491A0DB0098216A /* Sources */ = {
			isa = PBXSourcesBuildPhase;
			buildActionMask = 2147483647;
			files = (
				4258369D1A0F2AF400AFDFEB /* WaterSample.cpp in Sources */,
				42C932F11491A5160098216A /* SamplesGame.cpp in Sources */,
				420D545815FE430D00AD0B91 /* Audio3DSample.cpp in Sources */,
				420D545A15FE430D00AD0B91 /* SceneCreateSample.cpp in Sources */,
				420D545C15FE430D00AD0B91 /* FirstPersonCamera.cpp in Sources */,
				42097DF51A28C4B000D0B312 /* SpriteSample.cpp in Sources */,
				420D545E15FE430D00AD0B91 /* Grid.cpp in Sources */,
				420D546015FE430D00AD0B91 /* InputSample.cpp in Sources */,
				420D546215FE430D00AD0B91 /* SceneLoadSample.cpp in Sources */,
				420D546415FE430D00AD0B91 /* MeshBatchSample.cpp in Sources */,
				420D546615FE430D00AD0B91 /* MeshPrimitiveSample.cpp in Sources */,
				420D546C15FE430D00AD0B91 /* SpriteBatchSample.cpp in Sources */,
				420D546E15FE430D00AD0B91 /* Sample.cpp in Sources */,
				420D547015FE430D00AD0B91 /* FontSample.cpp in Sources */,
				42A1BA201A27BCE200BF506D /* ParticlesSample.cpp in Sources */,
				420D547215FE430D00AD0B91 /* TextureSample.cpp in Sources */,
				420D547415FE430D00AD0B91 /* TriangleSample.cpp in Sources */,
				9F4C6D00162735020076E137 /* GestureSample.cpp in Sources */,
				F1E4B3FA1671372E007516A7 /* FormsSample.cpp in Sources */,
				F10DEAB716726157006FFFDC /* BillboardSample.cpp in Sources */,
				422FE594169690830062D1FE /* PostProcessSample.cpp in Sources */,
				42BE773016A68CE3008AFA65 /* GamepadSample.cpp in Sources */,
				42BE773416A68CF2008AFA65 /* LightSample.cpp in Sources */,
				42BE773816A68D07008AFA65 /* PhysicsCollisionObjectSample.cpp in Sources */,
				42DFABD416AD96F10000F342 /* TerrainSample.cpp in Sources */,
			);
			runOnlyForDeploymentPostprocessing = 0;
		};
		5B61611514CCC24C0073B857 /* Sources */ = {
			isa = PBXSourcesBuildPhase;
			buildActionMask = 2147483647;
			files = (
				4258369E1A0F2AF400AFDFEB /* WaterSample.cpp in Sources */,
				5B61611614CCC24C0073B857 /* SamplesGame.cpp in Sources */,
				420D545915FE430D00AD0B91 /* Audio3DSample.cpp in Sources */,
				420D545B15FE430D00AD0B91 /* SceneCreateSample.cpp in Sources */,
				420D545D15FE430D00AD0B91 /* FirstPersonCamera.cpp in Sources */,
				42097DF61A28C4B000D0B312 /* SpriteSample.cpp in Sources */,
				420D545F15FE430D00AD0B91 /* Grid.cpp in Sources */,
				420D546115FE430D00AD0B91 /* InputSample.cpp in Sources */,
				420D546315FE430D00AD0B91 /* SceneLoadSample.cpp in Sources */,
				420D546515FE430D00AD0B91 /* MeshBatchSample.cpp in Sources */,
				420D546715FE430D00AD0B91 /* MeshPrimitiveSample.cpp in Sources */,
				420D546D15FE430D00AD0B91 /* SpriteBatchSample.cpp in Sources */,
				420D546F15FE430D00AD0B91 /* Sample.cpp in Sources */,
				420D547115FE430D00AD0B91 /* FontSample.cpp in Sources */,
				42A1BA211A27BCE200BF506D /* ParticlesSample.cpp in Sources */,
				420D547315FE430D00AD0B91 /* TextureSample.cpp in Sources */,
				420D547515FE430D00AD0B91 /* TriangleSample.cpp in Sources */,
				9F4C6D01162735020076E137 /* GestureSample.cpp in Sources */,
				F1E4B3FB1671372E007516A7 /* FormsSample.cpp in Sources */,
				F10DEAB816726157006FFFDC /* BillboardSample.cpp in Sources */,
				422FE595169690830062D1FE /* PostProcessSample.cpp in Sources */,
				42BE773116A68CE3008AFA65 /* GamepadSample.cpp in Sources */,
				42BE773516A68CF2008AFA65 /* LightSample.cpp in Sources */,
				42BE773916A68D07008AFA65 /* PhysicsCollisionObjectSample.cpp in Sources */,
				42DFABD516AD96F10000F342 /* TerrainSample.cpp in Sources */,
			);
			runOnlyForDeploymentPostprocessing = 0;
		};
/* End PBXSourcesBuildPhase section */

/* Begin XCBuildConfiguration section */
		42C932D81491A0DB0098216A /* Debug */ = {
			isa = XCBuildConfiguration;
			buildSettings = {
				ALWAYS_SEARCH_USER_PATHS = NO;
				CLANG_WARN_BOOL_CONVERSION = YES;
				CLANG_WARN_CONSTANT_CONVERSION = YES;
				CLANG_WARN_EMPTY_BODY = YES;
				CLANG_WARN_ENUM_CONVERSION = YES;
				CLANG_WARN_INT_CONVERSION = YES;
				CLANG_WARN_UNREACHABLE_CODE = YES;
				CLANG_WARN__DUPLICATE_METHOD_MATCH = YES;
				COPY_PHASE_STRIP = NO;
				ENABLE_STRICT_OBJC_MSGSEND = YES;
				GCC_C_LANGUAGE_STANDARD = gnu99;
				GCC_DYNAMIC_NO_PIC = NO;
				GCC_ENABLE_OBJC_EXCEPTIONS = YES;
				GCC_OPTIMIZATION_LEVEL = 0;
				GCC_PREPROCESSOR_DEFINITIONS = (
					"DEBUG=1",
					"$(inherited)",
				);
				GCC_SYMBOLS_PRIVATE_EXTERN = NO;
				GCC_VERSION = com.apple.compilers.llvm.clang.1_0;
				GCC_WARN_64_TO_32_BIT_CONVERSION = NO;
				GCC_WARN_ABOUT_MISSING_PROTOTYPES = NO;
				GCC_WARN_ABOUT_RETURN_TYPE = YES;
				GCC_WARN_CHECK_SWITCH_STATEMENTS = NO;
				GCC_WARN_UNDECLARED_SELECTOR = YES;
				GCC_WARN_UNINITIALIZED_AUTOS = YES;
				GCC_WARN_UNUSED_FUNCTION = YES;
				GCC_WARN_UNUSED_VARIABLE = YES;
				GENERATE_PKGINFO_FILE = YES;
				INFOPLIST_FILE = "sample-browser-macosx.plist";
				MACOSX_DEPLOYMENT_TARGET = 10.9;
				ONLY_ACTIVE_ARCH = YES;
				PRODUCT_NAME = "$(TARGET_NAME)";
				SDKROOT = macosx;
				VALID_ARCHS = "armv7 armv7s arm64 i386 x86_64";
			};
			name = Debug;
		};
		42C932D91491A0DB0098216A /* Release */ = {
			isa = XCBuildConfiguration;
			buildSettings = {
				ALWAYS_SEARCH_USER_PATHS = NO;
				CLANG_WARN_BOOL_CONVERSION = YES;
				CLANG_WARN_CONSTANT_CONVERSION = YES;
				CLANG_WARN_EMPTY_BODY = YES;
				CLANG_WARN_ENUM_CONVERSION = YES;
				CLANG_WARN_INT_CONVERSION = YES;
				CLANG_WARN_UNREACHABLE_CODE = YES;
				CLANG_WARN__DUPLICATE_METHOD_MATCH = YES;
				COPY_PHASE_STRIP = YES;
				DEBUG_INFORMATION_FORMAT = "dwarf-with-dsym";
				ENABLE_STRICT_OBJC_MSGSEND = YES;
				GCC_C_LANGUAGE_STANDARD = gnu99;
				GCC_ENABLE_OBJC_EXCEPTIONS = YES;
				GCC_VERSION = com.apple.compilers.llvm.clang.1_0;
				GCC_WARN_64_TO_32_BIT_CONVERSION = NO;
				GCC_WARN_ABOUT_MISSING_PROTOTYPES = NO;
				GCC_WARN_ABOUT_RETURN_TYPE = YES;
				GCC_WARN_CHECK_SWITCH_STATEMENTS = NO;
				GCC_WARN_UNDECLARED_SELECTOR = YES;
				GCC_WARN_UNINITIALIZED_AUTOS = YES;
				GCC_WARN_UNUSED_FUNCTION = YES;
				GCC_WARN_UNUSED_VARIABLE = YES;
				GENERATE_PKGINFO_FILE = YES;
				INFOPLIST_FILE = "sample-browser-macosx.plist";
				MACOSX_DEPLOYMENT_TARGET = 10.9;
				PRODUCT_NAME = "$(TARGET_NAME)";
				SDKROOT = macosx;
				VALID_ARCHS = "armv7 armv7s arm64 i386 x86_64";
			};
			name = Release;
		};
		42C932DB1491A0DB0098216A /* Debug */ = {
			isa = XCBuildConfiguration;
			buildSettings = {
				CLANG_CXX_LANGUAGE_STANDARD = "gnu++98";
				CLANG_CXX_LIBRARY = "libc++";
				COMBINE_HIDPI_IMAGES = YES;
				GCC_PRECOMPILE_PREFIX_HEADER = NO;
				GCC_WARN_64_TO_32_BIT_CONVERSION = NO;
				GCC_WARN_UNUSED_VARIABLE = NO;
				HEADER_SEARCH_PATHS = (
					../../gameplay/src,
					"../../external-deps/include",
				);
				INFOPLIST_FILE = "sample-browser-macosx.plist";
				LIBRARY_SEARCH_PATHS = (
					"$(inherited)",
					"../../external-deps/lib/macosx/x86_64",
				);
				MACOSX_DEPLOYMENT_TARGET = 10.7;
				PRODUCT_NAME = "$(TARGET_NAME)";
				USER_HEADER_SEARCH_PATHS = "";
				VALID_ARCHS = x86_64;
				WRAPPER_EXTENSION = app;
			};
			name = Debug;
		};
		42C932DC1491A0DB0098216A /* Release */ = {
			isa = XCBuildConfiguration;
			buildSettings = {
				CLANG_CXX_LANGUAGE_STANDARD = "gnu++98";
				CLANG_CXX_LIBRARY = "libc++";
				COMBINE_HIDPI_IMAGES = YES;
				GCC_PRECOMPILE_PREFIX_HEADER = NO;
				GCC_WARN_64_TO_32_BIT_CONVERSION = NO;
				GCC_WARN_UNUSED_VARIABLE = NO;
				HEADER_SEARCH_PATHS = (
					../../gameplay/src,
					"../../external-deps/include",
				);
				INFOPLIST_FILE = "sample-browser-macosx.plist";
				LIBRARY_SEARCH_PATHS = (
					"$(inherited)",
					"../../external-deps/lib/macosx/x86_64",
				);
				MACOSX_DEPLOYMENT_TARGET = 10.7;
				PRODUCT_NAME = "$(TARGET_NAME)";
				USER_HEADER_SEARCH_PATHS = "";
				VALID_ARCHS = x86_64;
				WRAPPER_EXTENSION = app;
			};
			name = Release;
		};
		5B61612A14CCC24C0073B857 /* Debug */ = {
			isa = XCBuildConfiguration;
			buildSettings = {
				CLANG_CXX_LANGUAGE_STANDARD = "c++0x";
				CLANG_CXX_LIBRARY = "libc++";
				CODE_SIGN_IDENTITY = "iPhone Developer";
				"CODE_SIGN_IDENTITY[sdk=iphoneos*]" = "iPhone Developer";
				GCC_PRECOMPILE_PREFIX_HEADER = NO;
				GCC_WARN_64_TO_32_BIT_CONVERSION = NO;
				GCC_WARN_UNUSED_VARIABLE = NO;
				HEADER_SEARCH_PATHS = (
					../../gameplay/src,
					"../../external-deps/include",
				);
				INFOPLIST_FILE = "sample-browser-ios.plist";
				IPHONEOS_DEPLOYMENT_TARGET = 7.1;
<<<<<<< HEAD
				LIBRARY_SEARCH_PATHS = (
					"$(inherited)",
					"$(USER_LIBRARY_DIR)/Developer/Xcode/DerivedData/gameplay-exiunaubxxjndaapmcqkaoeboiob/Build/Products/Debug-iphoneos",
				);
				"OTHER_LDFLAGS[sdk=iphoneos*]" = (
					"-L../../external-deps/libs/iOS/arm",
					"-L../../gameplay/Build/Products/Debug-iphoneos",
				);
				"OTHER_LDFLAGS[sdk=iphonesimulator*]" = (
					"-L../../external-deps/libs/iOS/x86",
					"-L../../gameplay/Build/Products/Debug-iphonesimulator",
				);
=======
				LIBRARY_SEARCH_PATHS = "$(inherited)";
				"OTHER_LDFLAGS[sdk=iphoneos*]" = "-L../../external-deps/lib/ios/arm";
				"OTHER_LDFLAGS[sdk=iphonesimulator*]" = "-L../../external-deps/lib/ios/x86";
>>>>>>> e3515484
				PROVISIONING_PROFILE = "";
				SDKROOT = iphoneos;
				TARGETED_DEVICE_FAMILY = "1,2";
				USER_HEADER_SEARCH_PATHS = "";
				VALID_ARCHS = "armv7 armv7s arm64";
				WRAPPER_EXTENSION = app;
			};
			name = Debug;
		};
		5B61612B14CCC24C0073B857 /* Release */ = {
			isa = XCBuildConfiguration;
			buildSettings = {
				CLANG_CXX_LANGUAGE_STANDARD = "c++0x";
				CLANG_CXX_LIBRARY = "libc++";
				CODE_SIGN_IDENTITY = "iPhone Developer";
				"CODE_SIGN_IDENTITY[sdk=iphoneos*]" = "iPhone Developer";
				GCC_PRECOMPILE_PREFIX_HEADER = NO;
				GCC_WARN_64_TO_32_BIT_CONVERSION = NO;
				GCC_WARN_UNUSED_VARIABLE = NO;
				HEADER_SEARCH_PATHS = (
					../../gameplay/src,
					"../../external-deps/include",
				);
				INFOPLIST_FILE = "sample-browser-ios.plist";
				IPHONEOS_DEPLOYMENT_TARGET = 7.1;
				LIBRARY_SEARCH_PATHS = (
					"$(inherited)",
					"$(USER_LIBRARY_DIR)/Developer/Xcode/DerivedData/gameplay-exiunaubxxjndaapmcqkaoeboiob/Build/Products/Debug-iphoneos",
				);
				PROVISIONING_PROFILE = "";
				SDKROOT = iphoneos;
				TARGETED_DEVICE_FAMILY = "1,2";
				USER_HEADER_SEARCH_PATHS = "";
				VALID_ARCHS = "armv7 armv7s arm64";
				WRAPPER_EXTENSION = app;
			};
			name = Release;
		};
/* End XCBuildConfiguration section */

/* Begin XCConfigurationList section */
		42C932B61491A0DB0098216A /* Build configuration list for PBXProject "sample-browser" */ = {
			isa = XCConfigurationList;
			buildConfigurations = (
				42C932D81491A0DB0098216A /* Debug */,
				42C932D91491A0DB0098216A /* Release */,
			);
			defaultConfigurationIsVisible = 0;
			defaultConfigurationName = Release;
		};
		42C932DA1491A0DB0098216A /* Build configuration list for PBXNativeTarget "sample-browser-macosx" */ = {
			isa = XCConfigurationList;
			buildConfigurations = (
				42C932DB1491A0DB0098216A /* Debug */,
				42C932DC1491A0DB0098216A /* Release */,
			);
			defaultConfigurationIsVisible = 0;
			defaultConfigurationName = Release;
		};
		5B61612914CCC24C0073B857 /* Build configuration list for PBXNativeTarget "sample-browser-ios" */ = {
			isa = XCConfigurationList;
			buildConfigurations = (
				5B61612A14CCC24C0073B857 /* Debug */,
				5B61612B14CCC24C0073B857 /* Release */,
			);
			defaultConfigurationIsVisible = 0;
			defaultConfigurationName = Release;
		};
/* End XCConfigurationList section */
	};
	rootObject = 42C932B31491A0DB0098216A /* Project object */;
}<|MERGE_RESOLUTION|>--- conflicted
+++ resolved
@@ -654,24 +654,9 @@
 				);
 				INFOPLIST_FILE = "sample-browser-ios.plist";
 				IPHONEOS_DEPLOYMENT_TARGET = 7.1;
-<<<<<<< HEAD
-				LIBRARY_SEARCH_PATHS = (
-					"$(inherited)",
-					"$(USER_LIBRARY_DIR)/Developer/Xcode/DerivedData/gameplay-exiunaubxxjndaapmcqkaoeboiob/Build/Products/Debug-iphoneos",
-				);
-				"OTHER_LDFLAGS[sdk=iphoneos*]" = (
-					"-L../../external-deps/libs/iOS/arm",
-					"-L../../gameplay/Build/Products/Debug-iphoneos",
-				);
-				"OTHER_LDFLAGS[sdk=iphonesimulator*]" = (
-					"-L../../external-deps/libs/iOS/x86",
-					"-L../../gameplay/Build/Products/Debug-iphonesimulator",
-				);
-=======
 				LIBRARY_SEARCH_PATHS = "$(inherited)";
 				"OTHER_LDFLAGS[sdk=iphoneos*]" = "-L../../external-deps/lib/ios/arm";
 				"OTHER_LDFLAGS[sdk=iphonesimulator*]" = "-L../../external-deps/lib/ios/x86";
->>>>>>> e3515484
 				PROVISIONING_PROFILE = "";
 				SDKROOT = iphoneos;
 				TARGETED_DEVICE_FAMILY = "1,2";
