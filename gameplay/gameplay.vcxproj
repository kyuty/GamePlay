﻿<?xml version="1.0" encoding="utf-8"?>
<Project DefaultTargets="Build" ToolsVersion="4.0" xmlns="http://schemas.microsoft.com/developer/msbuild/2003">
  <ItemGroup Label="ProjectConfigurations">
    <ProjectConfiguration Include="DebugMem|Win32">
      <Configuration>DebugMem</Configuration>
      <Platform>Win32</Platform>
    </ProjectConfiguration>
    <ProjectConfiguration Include="Debug|Win32">
      <Configuration>Debug</Configuration>
      <Platform>Win32</Platform>
    </ProjectConfiguration>
    <ProjectConfiguration Include="Release|Win32">
      <Configuration>Release</Configuration>
      <Platform>Win32</Platform>
    </ProjectConfiguration>
  </ItemGroup>
  <ItemGroup>
    <ClCompile Include="src\Animation.cpp" />
    <ClCompile Include="src\AnimationClip.cpp" />
    <ClCompile Include="src\AnimationController.cpp" />
    <ClCompile Include="src\AnimationTarget.cpp" />
    <ClCompile Include="src\AnimationValue.cpp" />
    <ClCompile Include="src\AudioBuffer.cpp" />
    <ClCompile Include="src\AudioController.cpp" />
    <ClCompile Include="src\AudioListener.cpp" />
    <ClCompile Include="src\AudioSource.cpp" />
    <ClCompile Include="src\BoundingBox.cpp" />
    <ClCompile Include="src\BoundingSphere.cpp" />
    <ClCompile Include="src\Camera.cpp" />
    <ClCompile Include="src\Curve.cpp" />
    <ClCompile Include="src\DebugNew.cpp" />
    <ClCompile Include="src\Effect.cpp" />
    <ClCompile Include="src\FileSystem.cpp" />
    <ClCompile Include="src\Font.cpp" />
    <ClCompile Include="src\Frustum.cpp" />
    <ClCompile Include="src\Game.cpp" />
    <ClCompile Include="src\gameplay-main-qnx.cpp" />
    <ClCompile Include="src\gameplay-main-win32.cpp" />
    <ClCompile Include="src\Input.cpp" />
    <ClCompile Include="src\Joint.cpp" />
    <ClCompile Include="src\Light.cpp" />
    <ClCompile Include="src\Material.cpp" />
    <ClCompile Include="src\Pass.cpp" />
    <ClCompile Include="src\MaterialParameter.cpp" />
    <ClCompile Include="src\Matrix.cpp" />
    <ClCompile Include="src\Mesh.cpp" />
    <ClCompile Include="src\MeshPart.cpp" />
    <ClCompile Include="src\MeshSkin.cpp" />
    <ClCompile Include="src\Model.cpp" />
    <ClCompile Include="src\Node.cpp" />
    <ClCompile Include="src\Package.cpp" />
    <ClCompile Include="src\ParticleEmitter.cpp" />
    <ClCompile Include="src\PhysicsConstraint.cpp" />
    <ClCompile Include="src\PhysicsController.cpp" />
    <ClCompile Include="src\PhysicsFixedConstraint.cpp" />
    <ClCompile Include="src\PhysicsGenericConstraint.cpp" />
    <ClCompile Include="src\PhysicsHingeConstraint.cpp" />
    <ClCompile Include="src\PhysicsMotionState.cpp" />
    <ClCompile Include="src\PhysicsRigidBody.cpp" />
    <ClCompile Include="src\PhysicsSocketConstraint.cpp" />
    <ClCompile Include="src\PhysicsSpringConstraint.cpp" />
    <ClCompile Include="src\Plane.cpp" />
    <ClCompile Include="src\PlatformQNX.cpp" />
    <ClCompile Include="src\PlatformWin32.cpp" />
    <ClCompile Include="src\Properties.cpp" />
    <ClCompile Include="src\Quaternion.cpp" />
    <ClCompile Include="src\Ray.cpp" />
    <ClCompile Include="src\Rectangle.cpp" />
    <ClCompile Include="src\Ref.cpp" />
    <ClCompile Include="src\RenderState.cpp" />
    <ClCompile Include="src\Scene.cpp" />
    <ClCompile Include="src\SceneLoader.cpp" />
    <ClCompile Include="src\SpriteBatch.cpp" />
    <ClCompile Include="src\Technique.cpp" />
    <ClCompile Include="src\Texture.cpp" />
    <ClCompile Include="src\Transform.cpp" />
    <ClCompile Include="src\Vector2.cpp" />
    <ClCompile Include="src\Vector3.cpp" />
    <ClCompile Include="src\Vector4.cpp" />
    <ClCompile Include="src\VertexAttributeBinding.cpp" />
    <ClCompile Include="src\VertexFormat.cpp" />
    <ClCompile Include="src\Viewport.cpp" />
  </ItemGroup>
  <ItemGroup>
    <ClInclude Include="src\Animation.h" />
    <ClInclude Include="src\AnimationClip.h" />
    <ClInclude Include="src\AnimationController.h" />
    <ClInclude Include="src\AnimationTarget.h" />
    <ClInclude Include="src\AnimationValue.h" />
    <ClInclude Include="src\AudioBuffer.h" />
    <ClInclude Include="src\AudioController.h" />
    <ClInclude Include="src\AudioListener.h" />
    <ClInclude Include="src\AudioSource.h" />
    <ClInclude Include="src\Base.h" />
    <ClInclude Include="src\BoundingBox.h" />
    <ClInclude Include="src\BoundingSphere.h" />
    <ClInclude Include="src\Camera.h" />
    <ClInclude Include="src\Curve.h" />
    <ClInclude Include="src\DebugNew.h" />
    <ClInclude Include="src\Effect.h" />
    <ClInclude Include="src\FileSystem.h" />
    <ClInclude Include="src\Font.h" />
    <ClInclude Include="src\Frustum.h" />
    <ClInclude Include="src\Game.h" />
    <ClInclude Include="src\gameplay.h" />
    <ClInclude Include="src\Input.h" />
    <ClInclude Include="src\Joint.h" />
    <ClInclude Include="src\Light.h" />
    <ClInclude Include="src\Material.h" />
    <ClInclude Include="src\Pass.h" />
    <ClInclude Include="src\MaterialParameter.h" />
    <ClInclude Include="src\Matrix.h" />
    <ClInclude Include="src\Mesh.h" />
    <ClInclude Include="src\MeshPart.h" />
    <ClInclude Include="src\MeshSkin.h" />
    <ClInclude Include="src\Model.h" />
    <ClInclude Include="src\Node.h" />
    <ClInclude Include="src\Package.h" />
    <ClInclude Include="src\ParticleEmitter.h" />
    <ClInclude Include="src\PhysicsConstraint.h" />
    <ClInclude Include="src\PhysicsController.h" />
    <ClInclude Include="src\PhysicsFixedConstraint.h" />
    <ClInclude Include="src\PhysicsGenericConstraint.h" />
    <ClInclude Include="src\PhysicsHingeConstraint.h" />
    <ClInclude Include="src\PhysicsMotionState.h" />
    <ClInclude Include="src\PhysicsRigidBody.h" />
    <ClInclude Include="src\PhysicsSocketConstraint.h" />
    <ClInclude Include="src\PhysicsSpringConstraint.h" />
    <ClInclude Include="src\Plane.h" />
    <ClInclude Include="src\Platform.h" />
    <ClInclude Include="src\Properties.h" />
    <ClInclude Include="src\Quaternion.h" />
    <ClInclude Include="src\Ray.h" />
    <ClInclude Include="src\Rectangle.h" />
    <ClInclude Include="src\Ref.h" />
    <ClInclude Include="src\RenderState.h" />
    <ClInclude Include="src\Scene.h" />
    <ClInclude Include="src\SceneLoader.h" />
    <ClInclude Include="src\SpriteBatch.h" />
    <ClInclude Include="src\Technique.h" />
    <ClInclude Include="src\Texture.h" />
    <ClInclude Include="src\Transform.h" />
    <ClInclude Include="src\Vector2.h" />
    <ClInclude Include="src\Vector3.h" />
    <ClInclude Include="src\Vector4.h" />
    <ClInclude Include="src\VertexAttributeBinding.h" />
    <ClInclude Include="src\VertexFormat.h" />
    <ClInclude Include="src\Viewport.h" />
  </ItemGroup>
  <ItemGroup>
    <None Include="res\shaders\bumped-specular.fsh" />
    <None Include="res\shaders\bumped-specular.vsh" />
    <None Include="res\shaders\bumped.fsh" />
    <None Include="res\shaders\bumped.vsh" />
    <None Include="res\shaders\colored-specular.fsh" />
    <None Include="res\shaders\colored-specular.vsh" />
    <None Include="res\shaders\colored.fsh" />
    <None Include="res\shaders\colored.vsh" />
    <None Include="res\shaders\diffuse-specular.fsh" />
    <None Include="res\shaders\diffuse-specular.vsh" />
    <None Include="res\shaders\diffuse.fsh" />
    <None Include="res\shaders\diffuse.vsh" />
    <None Include="res\shaders\parallax-specular.fsh" />
    <None Include="res\shaders\parallax-specular.vsh" />
    <None Include="res\shaders\parallax.fsh" />
    <None Include="res\shaders\parallax.vsh" />
    <None Include="res\shaders\solid.fsh" />
    <None Include="res\shaders\solid.vsh" />
    <None Include="res\shaders\textured.fsh" />
    <None Include="res\shaders\textured.vsh" />
    <None Include="res\textures\particle-default.png" />
    <None Include="src\BoundingBox.inl" />
    <None Include="src\BoundingSphere.inl" />
<<<<<<< HEAD
    <None Include="src\Curve.inl" />
=======
    <None Include="src\Game.inl" />
>>>>>>> 1e19bf6c4a08f8d9f44ef8c341b712ee50f83df9
    <None Include="src\gameplay-main-macos.mm" />
    <None Include="src\Matrix.inl" />
    <None Include="src\Plane.inl" />
    <None Include="src\PlatformMacOS.mm" />
    <None Include="src\Quaternion.inl" />
    <None Include="src\Ray.inl" />
    <None Include="src\Vector2.inl" />
    <None Include="src\Vector3.inl" />
    <None Include="src\Vector4.inl" />
  </ItemGroup>
  <ItemGroup>
    <None Include="src\PhysicsConstraint.inl" />
    <None Include="src\PhysicsFixedConstraint.inl" />
    <None Include="src\PhysicsGenericConstraint.inl" />
    <None Include="src\PhysicsRigidBody.inl" />
    <None Include="src\PhysicsSpringConstraint.inl" />
  </ItemGroup>
  <PropertyGroup Label="Globals">
    <ProjectGuid>{1032BA4B-57EB-4348-9E03-29DD63E80E4A}</ProjectGuid>
    <Keyword>Win32Proj</Keyword>
    <RootNamespace>gameplay</RootNamespace>
  </PropertyGroup>
  <Import Project="$(VCTargetsPath)\Microsoft.Cpp.Default.props" />
  <PropertyGroup Condition="'$(Configuration)|$(Platform)'=='Debug|Win32'" Label="Configuration">
    <ConfigurationType>StaticLibrary</ConfigurationType>
    <UseDebugLibraries>true</UseDebugLibraries>
    <CharacterSet>Unicode</CharacterSet>
  </PropertyGroup>
  <PropertyGroup Condition="'$(Configuration)|$(Platform)'=='DebugMem|Win32'" Label="Configuration">
    <ConfigurationType>StaticLibrary</ConfigurationType>
    <UseDebugLibraries>true</UseDebugLibraries>
    <CharacterSet>Unicode</CharacterSet>
  </PropertyGroup>
  <PropertyGroup Condition="'$(Configuration)|$(Platform)'=='Release|Win32'" Label="Configuration">
    <ConfigurationType>StaticLibrary</ConfigurationType>
    <UseDebugLibraries>false</UseDebugLibraries>
    <WholeProgramOptimization>true</WholeProgramOptimization>
    <CharacterSet>Unicode</CharacterSet>
  </PropertyGroup>
  <Import Project="$(VCTargetsPath)\Microsoft.Cpp.props" />
  <ImportGroup Label="ExtensionSettings">
  </ImportGroup>
  <ImportGroup Label="PropertySheets" Condition="'$(Configuration)|$(Platform)'=='Debug|Win32'">
    <Import Project="$(UserRootDir)\Microsoft.Cpp.$(Platform).user.props" Condition="exists('$(UserRootDir)\Microsoft.Cpp.$(Platform).user.props')" Label="LocalAppDataPlatform" />
  </ImportGroup>
  <ImportGroup Condition="'$(Configuration)|$(Platform)'=='DebugMem|Win32'" Label="PropertySheets">
    <Import Project="$(UserRootDir)\Microsoft.Cpp.$(Platform).user.props" Condition="exists('$(UserRootDir)\Microsoft.Cpp.$(Platform).user.props')" Label="LocalAppDataPlatform" />
  </ImportGroup>
  <ImportGroup Label="PropertySheets" Condition="'$(Configuration)|$(Platform)'=='Release|Win32'">
    <Import Project="$(UserRootDir)\Microsoft.Cpp.$(Platform).user.props" Condition="exists('$(UserRootDir)\Microsoft.Cpp.$(Platform).user.props')" Label="LocalAppDataPlatform" />
  </ImportGroup>
  <PropertyGroup Label="UserMacros" />
  <PropertyGroup Condition="'$(Configuration)|$(Platform)'=='Debug|Win32'">
    <OutDir>$(Configuration)\</OutDir>
  </PropertyGroup>
  <PropertyGroup Condition="'$(Configuration)|$(Platform)'=='DebugMem|Win32'">
    <OutDir>$(Configuration)\</OutDir>
  </PropertyGroup>
  <PropertyGroup Condition="'$(Configuration)|$(Platform)'=='Debug|Win32'">
    <IntDir>$(Configuration)\</IntDir>
  </PropertyGroup>
  <PropertyGroup Condition="'$(Configuration)|$(Platform)'=='DebugMem|Win32'">
    <IntDir>$(Configuration)\</IntDir>
  </PropertyGroup>
  <PropertyGroup Condition="'$(Configuration)|$(Platform)'=='Release|Win32'">
    <OutDir>$(Configuration)\</OutDir>
  </PropertyGroup>
  <PropertyGroup Condition="'$(Configuration)|$(Platform)'=='Release|Win32'">
    <IntDir>$(Configuration)\</IntDir>
  </PropertyGroup>
  <ItemDefinitionGroup Condition="'$(Configuration)|$(Platform)'=='Debug|Win32'">
    <ClCompile>
      <PrecompiledHeader>
      </PrecompiledHeader>
      <WarningLevel>Level3</WarningLevel>
      <Optimization>Disabled</Optimization>
      <PreprocessorDefinitions>_ITERATOR_DEBUG_LEVEL=0;WIN32;_DEBUG;_LIB;%(PreprocessorDefinitions)</PreprocessorDefinitions>
      <AdditionalIncludeDirectories>..\external-deps\bullet\include;..\external-deps\openal\include\AL;..\external-deps\alut\include\AL;..\external-deps\oggvorbis\include;..\external-deps\glew\include;..\external-deps\libpng\include;..\external-deps\zlib\include;%(AdditionalIncludeDirectories)</AdditionalIncludeDirectories>
      <RuntimeTypeInfo>
      </RuntimeTypeInfo>
      <RuntimeLibrary>MultiThreadedDLL</RuntimeLibrary>
    </ClCompile>
    <Link>
      <SubSystem>Windows</SubSystem>
      <GenerateDebugInformation>true</GenerateDebugInformation>
    </Link>
  </ItemDefinitionGroup>
  <ItemDefinitionGroup Condition="'$(Configuration)|$(Platform)'=='DebugMem|Win32'">
    <ClCompile>
      <PrecompiledHeader>
      </PrecompiledHeader>
      <WarningLevel>Level3</WarningLevel>
      <Optimization>Disabled</Optimization>
      <PreprocessorDefinitions>_ITERATOR_DEBUG_LEVEL=0;WIN32;_DEBUG;_LIB;GAMEPLAY_MEM_LEAK_DETECTION;%(PreprocessorDefinitions)</PreprocessorDefinitions>
      <AdditionalIncludeDirectories>..\external-deps\bullet\include;..\external-deps\openal\include\AL;..\external-deps\alut\include\AL;..\external-deps\oggvorbis\include;..\external-deps\glew\include;..\external-deps\libpng\include;..\external-deps\zlib\include;%(AdditionalIncludeDirectories)</AdditionalIncludeDirectories>
      <RuntimeTypeInfo>true</RuntimeTypeInfo>
      <RuntimeLibrary>MultiThreadedDLL</RuntimeLibrary>
    </ClCompile>
    <Link>
      <SubSystem>Windows</SubSystem>
      <GenerateDebugInformation>true</GenerateDebugInformation>
    </Link>
    <Lib>
      <Verbose>
      </Verbose>
    </Lib>
  </ItemDefinitionGroup>
  <ItemDefinitionGroup Condition="'$(Configuration)|$(Platform)'=='Release|Win32'">
    <ClCompile>
      <WarningLevel>Level3</WarningLevel>
      <PrecompiledHeader>
      </PrecompiledHeader>
      <Optimization>MaxSpeed</Optimization>
      <FunctionLevelLinking>true</FunctionLevelLinking>
      <IntrinsicFunctions>true</IntrinsicFunctions>
      <PreprocessorDefinitions>WIN32;NDEBUG;_LIB;%(PreprocessorDefinitions)</PreprocessorDefinitions>
      <AdditionalIncludeDirectories>..\external-deps\bullet\include;..\external-deps\openal\include\AL;..\external-deps\alut\include\AL;..\external-deps\oggvorbis\include;..\external-deps\glew\include;..\external-deps\libpng\include;..\external-deps\zlib\include;%(AdditionalIncludeDirectories)</AdditionalIncludeDirectories>
    </ClCompile>
    <Link>
      <SubSystem>Windows</SubSystem>
      <GenerateDebugInformation>true</GenerateDebugInformation>
      <EnableCOMDATFolding>true</EnableCOMDATFolding>
      <OptimizeReferences>true</OptimizeReferences>
    </Link>
  </ItemDefinitionGroup>
  <Import Project="$(VCTargetsPath)\Microsoft.Cpp.targets" />
  <ImportGroup Label="ExtensionTargets">
  </ImportGroup>
</Project><|MERGE_RESOLUTION|>--- conflicted
+++ resolved
@@ -1,307 +1,304 @@
-﻿<?xml version="1.0" encoding="utf-8"?>
-<Project DefaultTargets="Build" ToolsVersion="4.0" xmlns="http://schemas.microsoft.com/developer/msbuild/2003">
-  <ItemGroup Label="ProjectConfigurations">
-    <ProjectConfiguration Include="DebugMem|Win32">
-      <Configuration>DebugMem</Configuration>
-      <Platform>Win32</Platform>
-    </ProjectConfiguration>
-    <ProjectConfiguration Include="Debug|Win32">
-      <Configuration>Debug</Configuration>
-      <Platform>Win32</Platform>
-    </ProjectConfiguration>
-    <ProjectConfiguration Include="Release|Win32">
-      <Configuration>Release</Configuration>
-      <Platform>Win32</Platform>
-    </ProjectConfiguration>
-  </ItemGroup>
-  <ItemGroup>
-    <ClCompile Include="src\Animation.cpp" />
-    <ClCompile Include="src\AnimationClip.cpp" />
-    <ClCompile Include="src\AnimationController.cpp" />
-    <ClCompile Include="src\AnimationTarget.cpp" />
-    <ClCompile Include="src\AnimationValue.cpp" />
-    <ClCompile Include="src\AudioBuffer.cpp" />
-    <ClCompile Include="src\AudioController.cpp" />
-    <ClCompile Include="src\AudioListener.cpp" />
-    <ClCompile Include="src\AudioSource.cpp" />
-    <ClCompile Include="src\BoundingBox.cpp" />
-    <ClCompile Include="src\BoundingSphere.cpp" />
-    <ClCompile Include="src\Camera.cpp" />
-    <ClCompile Include="src\Curve.cpp" />
-    <ClCompile Include="src\DebugNew.cpp" />
-    <ClCompile Include="src\Effect.cpp" />
-    <ClCompile Include="src\FileSystem.cpp" />
-    <ClCompile Include="src\Font.cpp" />
-    <ClCompile Include="src\Frustum.cpp" />
-    <ClCompile Include="src\Game.cpp" />
-    <ClCompile Include="src\gameplay-main-qnx.cpp" />
-    <ClCompile Include="src\gameplay-main-win32.cpp" />
-    <ClCompile Include="src\Input.cpp" />
-    <ClCompile Include="src\Joint.cpp" />
-    <ClCompile Include="src\Light.cpp" />
-    <ClCompile Include="src\Material.cpp" />
-    <ClCompile Include="src\Pass.cpp" />
-    <ClCompile Include="src\MaterialParameter.cpp" />
-    <ClCompile Include="src\Matrix.cpp" />
-    <ClCompile Include="src\Mesh.cpp" />
-    <ClCompile Include="src\MeshPart.cpp" />
-    <ClCompile Include="src\MeshSkin.cpp" />
-    <ClCompile Include="src\Model.cpp" />
-    <ClCompile Include="src\Node.cpp" />
-    <ClCompile Include="src\Package.cpp" />
-    <ClCompile Include="src\ParticleEmitter.cpp" />
-    <ClCompile Include="src\PhysicsConstraint.cpp" />
-    <ClCompile Include="src\PhysicsController.cpp" />
-    <ClCompile Include="src\PhysicsFixedConstraint.cpp" />
-    <ClCompile Include="src\PhysicsGenericConstraint.cpp" />
-    <ClCompile Include="src\PhysicsHingeConstraint.cpp" />
-    <ClCompile Include="src\PhysicsMotionState.cpp" />
-    <ClCompile Include="src\PhysicsRigidBody.cpp" />
-    <ClCompile Include="src\PhysicsSocketConstraint.cpp" />
-    <ClCompile Include="src\PhysicsSpringConstraint.cpp" />
-    <ClCompile Include="src\Plane.cpp" />
-    <ClCompile Include="src\PlatformQNX.cpp" />
-    <ClCompile Include="src\PlatformWin32.cpp" />
-    <ClCompile Include="src\Properties.cpp" />
-    <ClCompile Include="src\Quaternion.cpp" />
-    <ClCompile Include="src\Ray.cpp" />
-    <ClCompile Include="src\Rectangle.cpp" />
-    <ClCompile Include="src\Ref.cpp" />
-    <ClCompile Include="src\RenderState.cpp" />
-    <ClCompile Include="src\Scene.cpp" />
-    <ClCompile Include="src\SceneLoader.cpp" />
-    <ClCompile Include="src\SpriteBatch.cpp" />
-    <ClCompile Include="src\Technique.cpp" />
-    <ClCompile Include="src\Texture.cpp" />
-    <ClCompile Include="src\Transform.cpp" />
-    <ClCompile Include="src\Vector2.cpp" />
-    <ClCompile Include="src\Vector3.cpp" />
-    <ClCompile Include="src\Vector4.cpp" />
-    <ClCompile Include="src\VertexAttributeBinding.cpp" />
-    <ClCompile Include="src\VertexFormat.cpp" />
-    <ClCompile Include="src\Viewport.cpp" />
-  </ItemGroup>
-  <ItemGroup>
-    <ClInclude Include="src\Animation.h" />
-    <ClInclude Include="src\AnimationClip.h" />
-    <ClInclude Include="src\AnimationController.h" />
-    <ClInclude Include="src\AnimationTarget.h" />
-    <ClInclude Include="src\AnimationValue.h" />
-    <ClInclude Include="src\AudioBuffer.h" />
-    <ClInclude Include="src\AudioController.h" />
-    <ClInclude Include="src\AudioListener.h" />
-    <ClInclude Include="src\AudioSource.h" />
-    <ClInclude Include="src\Base.h" />
-    <ClInclude Include="src\BoundingBox.h" />
-    <ClInclude Include="src\BoundingSphere.h" />
-    <ClInclude Include="src\Camera.h" />
-    <ClInclude Include="src\Curve.h" />
-    <ClInclude Include="src\DebugNew.h" />
-    <ClInclude Include="src\Effect.h" />
-    <ClInclude Include="src\FileSystem.h" />
-    <ClInclude Include="src\Font.h" />
-    <ClInclude Include="src\Frustum.h" />
-    <ClInclude Include="src\Game.h" />
-    <ClInclude Include="src\gameplay.h" />
-    <ClInclude Include="src\Input.h" />
-    <ClInclude Include="src\Joint.h" />
-    <ClInclude Include="src\Light.h" />
-    <ClInclude Include="src\Material.h" />
-    <ClInclude Include="src\Pass.h" />
-    <ClInclude Include="src\MaterialParameter.h" />
-    <ClInclude Include="src\Matrix.h" />
-    <ClInclude Include="src\Mesh.h" />
-    <ClInclude Include="src\MeshPart.h" />
-    <ClInclude Include="src\MeshSkin.h" />
-    <ClInclude Include="src\Model.h" />
-    <ClInclude Include="src\Node.h" />
-    <ClInclude Include="src\Package.h" />
-    <ClInclude Include="src\ParticleEmitter.h" />
-    <ClInclude Include="src\PhysicsConstraint.h" />
-    <ClInclude Include="src\PhysicsController.h" />
-    <ClInclude Include="src\PhysicsFixedConstraint.h" />
-    <ClInclude Include="src\PhysicsGenericConstraint.h" />
-    <ClInclude Include="src\PhysicsHingeConstraint.h" />
-    <ClInclude Include="src\PhysicsMotionState.h" />
-    <ClInclude Include="src\PhysicsRigidBody.h" />
-    <ClInclude Include="src\PhysicsSocketConstraint.h" />
-    <ClInclude Include="src\PhysicsSpringConstraint.h" />
-    <ClInclude Include="src\Plane.h" />
-    <ClInclude Include="src\Platform.h" />
-    <ClInclude Include="src\Properties.h" />
-    <ClInclude Include="src\Quaternion.h" />
-    <ClInclude Include="src\Ray.h" />
-    <ClInclude Include="src\Rectangle.h" />
-    <ClInclude Include="src\Ref.h" />
-    <ClInclude Include="src\RenderState.h" />
-    <ClInclude Include="src\Scene.h" />
-    <ClInclude Include="src\SceneLoader.h" />
-    <ClInclude Include="src\SpriteBatch.h" />
-    <ClInclude Include="src\Technique.h" />
-    <ClInclude Include="src\Texture.h" />
-    <ClInclude Include="src\Transform.h" />
-    <ClInclude Include="src\Vector2.h" />
-    <ClInclude Include="src\Vector3.h" />
-    <ClInclude Include="src\Vector4.h" />
-    <ClInclude Include="src\VertexAttributeBinding.h" />
-    <ClInclude Include="src\VertexFormat.h" />
-    <ClInclude Include="src\Viewport.h" />
-  </ItemGroup>
-  <ItemGroup>
-    <None Include="res\shaders\bumped-specular.fsh" />
-    <None Include="res\shaders\bumped-specular.vsh" />
-    <None Include="res\shaders\bumped.fsh" />
-    <None Include="res\shaders\bumped.vsh" />
-    <None Include="res\shaders\colored-specular.fsh" />
-    <None Include="res\shaders\colored-specular.vsh" />
-    <None Include="res\shaders\colored.fsh" />
-    <None Include="res\shaders\colored.vsh" />
-    <None Include="res\shaders\diffuse-specular.fsh" />
-    <None Include="res\shaders\diffuse-specular.vsh" />
-    <None Include="res\shaders\diffuse.fsh" />
-    <None Include="res\shaders\diffuse.vsh" />
-    <None Include="res\shaders\parallax-specular.fsh" />
-    <None Include="res\shaders\parallax-specular.vsh" />
-    <None Include="res\shaders\parallax.fsh" />
-    <None Include="res\shaders\parallax.vsh" />
-    <None Include="res\shaders\solid.fsh" />
-    <None Include="res\shaders\solid.vsh" />
-    <None Include="res\shaders\textured.fsh" />
-    <None Include="res\shaders\textured.vsh" />
-    <None Include="res\textures\particle-default.png" />
-    <None Include="src\BoundingBox.inl" />
-    <None Include="src\BoundingSphere.inl" />
-<<<<<<< HEAD
-    <None Include="src\Curve.inl" />
-=======
+﻿<?xml version="1.0" encoding="utf-8"?>
+<Project DefaultTargets="Build" ToolsVersion="4.0" xmlns="http://schemas.microsoft.com/developer/msbuild/2003">
+  <ItemGroup Label="ProjectConfigurations">
+    <ProjectConfiguration Include="DebugMem|Win32">
+      <Configuration>DebugMem</Configuration>
+      <Platform>Win32</Platform>
+    </ProjectConfiguration>
+    <ProjectConfiguration Include="Debug|Win32">
+      <Configuration>Debug</Configuration>
+      <Platform>Win32</Platform>
+    </ProjectConfiguration>
+    <ProjectConfiguration Include="Release|Win32">
+      <Configuration>Release</Configuration>
+      <Platform>Win32</Platform>
+    </ProjectConfiguration>
+  </ItemGroup>
+  <ItemGroup>
+    <ClCompile Include="src\Animation.cpp" />
+    <ClCompile Include="src\AnimationClip.cpp" />
+    <ClCompile Include="src\AnimationController.cpp" />
+    <ClCompile Include="src\AnimationTarget.cpp" />
+    <ClCompile Include="src\AnimationValue.cpp" />
+    <ClCompile Include="src\AudioBuffer.cpp" />
+    <ClCompile Include="src\AudioController.cpp" />
+    <ClCompile Include="src\AudioListener.cpp" />
+    <ClCompile Include="src\AudioSource.cpp" />
+    <ClCompile Include="src\BoundingBox.cpp" />
+    <ClCompile Include="src\BoundingSphere.cpp" />
+    <ClCompile Include="src\Camera.cpp" />
+    <ClCompile Include="src\Curve.cpp" />
+    <ClCompile Include="src\DebugNew.cpp" />
+    <ClCompile Include="src\Effect.cpp" />
+    <ClCompile Include="src\FileSystem.cpp" />
+    <ClCompile Include="src\Font.cpp" />
+    <ClCompile Include="src\Frustum.cpp" />
+    <ClCompile Include="src\Game.cpp" />
+    <ClCompile Include="src\gameplay-main-qnx.cpp" />
+    <ClCompile Include="src\gameplay-main-win32.cpp" />
+    <ClCompile Include="src\Input.cpp" />
+    <ClCompile Include="src\Joint.cpp" />
+    <ClCompile Include="src\Light.cpp" />
+    <ClCompile Include="src\Material.cpp" />
+    <ClCompile Include="src\Pass.cpp" />
+    <ClCompile Include="src\MaterialParameter.cpp" />
+    <ClCompile Include="src\Matrix.cpp" />
+    <ClCompile Include="src\Mesh.cpp" />
+    <ClCompile Include="src\MeshPart.cpp" />
+    <ClCompile Include="src\MeshSkin.cpp" />
+    <ClCompile Include="src\Model.cpp" />
+    <ClCompile Include="src\Node.cpp" />
+    <ClCompile Include="src\Package.cpp" />
+    <ClCompile Include="src\ParticleEmitter.cpp" />
+    <ClCompile Include="src\PhysicsConstraint.cpp" />
+    <ClCompile Include="src\PhysicsController.cpp" />
+    <ClCompile Include="src\PhysicsFixedConstraint.cpp" />
+    <ClCompile Include="src\PhysicsGenericConstraint.cpp" />
+    <ClCompile Include="src\PhysicsHingeConstraint.cpp" />
+    <ClCompile Include="src\PhysicsMotionState.cpp" />
+    <ClCompile Include="src\PhysicsRigidBody.cpp" />
+    <ClCompile Include="src\PhysicsSocketConstraint.cpp" />
+    <ClCompile Include="src\PhysicsSpringConstraint.cpp" />
+    <ClCompile Include="src\Plane.cpp" />
+    <ClCompile Include="src\PlatformQNX.cpp" />
+    <ClCompile Include="src\PlatformWin32.cpp" />
+    <ClCompile Include="src\Properties.cpp" />
+    <ClCompile Include="src\Quaternion.cpp" />
+    <ClCompile Include="src\Ray.cpp" />
+    <ClCompile Include="src\Rectangle.cpp" />
+    <ClCompile Include="src\Ref.cpp" />
+    <ClCompile Include="src\RenderState.cpp" />
+    <ClCompile Include="src\Scene.cpp" />
+    <ClCompile Include="src\SceneLoader.cpp" />
+    <ClCompile Include="src\SpriteBatch.cpp" />
+    <ClCompile Include="src\Technique.cpp" />
+    <ClCompile Include="src\Texture.cpp" />
+    <ClCompile Include="src\Transform.cpp" />
+    <ClCompile Include="src\Vector2.cpp" />
+    <ClCompile Include="src\Vector3.cpp" />
+    <ClCompile Include="src\Vector4.cpp" />
+    <ClCompile Include="src\VertexAttributeBinding.cpp" />
+    <ClCompile Include="src\VertexFormat.cpp" />
+    <ClCompile Include="src\Viewport.cpp" />
+  </ItemGroup>
+  <ItemGroup>
+    <ClInclude Include="src\Animation.h" />
+    <ClInclude Include="src\AnimationClip.h" />
+    <ClInclude Include="src\AnimationController.h" />
+    <ClInclude Include="src\AnimationTarget.h" />
+    <ClInclude Include="src\AnimationValue.h" />
+    <ClInclude Include="src\AudioBuffer.h" />
+    <ClInclude Include="src\AudioController.h" />
+    <ClInclude Include="src\AudioListener.h" />
+    <ClInclude Include="src\AudioSource.h" />
+    <ClInclude Include="src\Base.h" />
+    <ClInclude Include="src\BoundingBox.h" />
+    <ClInclude Include="src\BoundingSphere.h" />
+    <ClInclude Include="src\Camera.h" />
+    <ClInclude Include="src\Curve.h" />
+    <ClInclude Include="src\DebugNew.h" />
+    <ClInclude Include="src\Effect.h" />
+    <ClInclude Include="src\FileSystem.h" />
+    <ClInclude Include="src\Font.h" />
+    <ClInclude Include="src\Frustum.h" />
+    <ClInclude Include="src\Game.h" />
+    <ClInclude Include="src\gameplay.h" />
+    <ClInclude Include="src\Input.h" />
+    <ClInclude Include="src\Joint.h" />
+    <ClInclude Include="src\Light.h" />
+    <ClInclude Include="src\Material.h" />
+    <ClInclude Include="src\Pass.h" />
+    <ClInclude Include="src\MaterialParameter.h" />
+    <ClInclude Include="src\Matrix.h" />
+    <ClInclude Include="src\Mesh.h" />
+    <ClInclude Include="src\MeshPart.h" />
+    <ClInclude Include="src\MeshSkin.h" />
+    <ClInclude Include="src\Model.h" />
+    <ClInclude Include="src\Node.h" />
+    <ClInclude Include="src\Package.h" />
+    <ClInclude Include="src\ParticleEmitter.h" />
+    <ClInclude Include="src\PhysicsConstraint.h" />
+    <ClInclude Include="src\PhysicsController.h" />
+    <ClInclude Include="src\PhysicsFixedConstraint.h" />
+    <ClInclude Include="src\PhysicsGenericConstraint.h" />
+    <ClInclude Include="src\PhysicsHingeConstraint.h" />
+    <ClInclude Include="src\PhysicsMotionState.h" />
+    <ClInclude Include="src\PhysicsRigidBody.h" />
+    <ClInclude Include="src\PhysicsSocketConstraint.h" />
+    <ClInclude Include="src\PhysicsSpringConstraint.h" />
+    <ClInclude Include="src\Plane.h" />
+    <ClInclude Include="src\Platform.h" />
+    <ClInclude Include="src\Properties.h" />
+    <ClInclude Include="src\Quaternion.h" />
+    <ClInclude Include="src\Ray.h" />
+    <ClInclude Include="src\Rectangle.h" />
+    <ClInclude Include="src\Ref.h" />
+    <ClInclude Include="src\RenderState.h" />
+    <ClInclude Include="src\Scene.h" />
+    <ClInclude Include="src\SceneLoader.h" />
+    <ClInclude Include="src\SpriteBatch.h" />
+    <ClInclude Include="src\Technique.h" />
+    <ClInclude Include="src\Texture.h" />
+    <ClInclude Include="src\Transform.h" />
+    <ClInclude Include="src\Vector2.h" />
+    <ClInclude Include="src\Vector3.h" />
+    <ClInclude Include="src\Vector4.h" />
+    <ClInclude Include="src\VertexAttributeBinding.h" />
+    <ClInclude Include="src\VertexFormat.h" />
+    <ClInclude Include="src\Viewport.h" />
+  </ItemGroup>
+  <ItemGroup>
+    <None Include="res\shaders\bumped-specular.fsh" />
+    <None Include="res\shaders\bumped-specular.vsh" />
+    <None Include="res\shaders\bumped.fsh" />
+    <None Include="res\shaders\bumped.vsh" />
+    <None Include="res\shaders\colored-specular.fsh" />
+    <None Include="res\shaders\colored-specular.vsh" />
+    <None Include="res\shaders\colored.fsh" />
+    <None Include="res\shaders\colored.vsh" />
+    <None Include="res\shaders\diffuse-specular.fsh" />
+    <None Include="res\shaders\diffuse-specular.vsh" />
+    <None Include="res\shaders\diffuse.fsh" />
+    <None Include="res\shaders\diffuse.vsh" />
+    <None Include="res\shaders\parallax-specular.fsh" />
+    <None Include="res\shaders\parallax-specular.vsh" />
+    <None Include="res\shaders\parallax.fsh" />
+    <None Include="res\shaders\parallax.vsh" />
+    <None Include="res\shaders\solid.fsh" />
+    <None Include="res\shaders\solid.vsh" />
+    <None Include="res\shaders\textured.fsh" />
+    <None Include="res\shaders\textured.vsh" />
+    <None Include="res\textures\particle-default.png" />
+    <None Include="src\BoundingBox.inl" />
+    <None Include="src\BoundingSphere.inl" />
+    <None Include="src\Curve.inl" />
     <None Include="src\Game.inl" />
->>>>>>> 1e19bf6c4a08f8d9f44ef8c341b712ee50f83df9
-    <None Include="src\gameplay-main-macos.mm" />
-    <None Include="src\Matrix.inl" />
-    <None Include="src\Plane.inl" />
-    <None Include="src\PlatformMacOS.mm" />
-    <None Include="src\Quaternion.inl" />
-    <None Include="src\Ray.inl" />
-    <None Include="src\Vector2.inl" />
-    <None Include="src\Vector3.inl" />
-    <None Include="src\Vector4.inl" />
-  </ItemGroup>
-  <ItemGroup>
-    <None Include="src\PhysicsConstraint.inl" />
-    <None Include="src\PhysicsFixedConstraint.inl" />
-    <None Include="src\PhysicsGenericConstraint.inl" />
-    <None Include="src\PhysicsRigidBody.inl" />
-    <None Include="src\PhysicsSpringConstraint.inl" />
-  </ItemGroup>
-  <PropertyGroup Label="Globals">
-    <ProjectGuid>{1032BA4B-57EB-4348-9E03-29DD63E80E4A}</ProjectGuid>
-    <Keyword>Win32Proj</Keyword>
-    <RootNamespace>gameplay</RootNamespace>
-  </PropertyGroup>
-  <Import Project="$(VCTargetsPath)\Microsoft.Cpp.Default.props" />
-  <PropertyGroup Condition="'$(Configuration)|$(Platform)'=='Debug|Win32'" Label="Configuration">
-    <ConfigurationType>StaticLibrary</ConfigurationType>
-    <UseDebugLibraries>true</UseDebugLibraries>
-    <CharacterSet>Unicode</CharacterSet>
-  </PropertyGroup>
-  <PropertyGroup Condition="'$(Configuration)|$(Platform)'=='DebugMem|Win32'" Label="Configuration">
-    <ConfigurationType>StaticLibrary</ConfigurationType>
-    <UseDebugLibraries>true</UseDebugLibraries>
-    <CharacterSet>Unicode</CharacterSet>
-  </PropertyGroup>
-  <PropertyGroup Condition="'$(Configuration)|$(Platform)'=='Release|Win32'" Label="Configuration">
-    <ConfigurationType>StaticLibrary</ConfigurationType>
-    <UseDebugLibraries>false</UseDebugLibraries>
-    <WholeProgramOptimization>true</WholeProgramOptimization>
-    <CharacterSet>Unicode</CharacterSet>
-  </PropertyGroup>
-  <Import Project="$(VCTargetsPath)\Microsoft.Cpp.props" />
-  <ImportGroup Label="ExtensionSettings">
-  </ImportGroup>
-  <ImportGroup Label="PropertySheets" Condition="'$(Configuration)|$(Platform)'=='Debug|Win32'">
-    <Import Project="$(UserRootDir)\Microsoft.Cpp.$(Platform).user.props" Condition="exists('$(UserRootDir)\Microsoft.Cpp.$(Platform).user.props')" Label="LocalAppDataPlatform" />
-  </ImportGroup>
-  <ImportGroup Condition="'$(Configuration)|$(Platform)'=='DebugMem|Win32'" Label="PropertySheets">
-    <Import Project="$(UserRootDir)\Microsoft.Cpp.$(Platform).user.props" Condition="exists('$(UserRootDir)\Microsoft.Cpp.$(Platform).user.props')" Label="LocalAppDataPlatform" />
-  </ImportGroup>
-  <ImportGroup Label="PropertySheets" Condition="'$(Configuration)|$(Platform)'=='Release|Win32'">
-    <Import Project="$(UserRootDir)\Microsoft.Cpp.$(Platform).user.props" Condition="exists('$(UserRootDir)\Microsoft.Cpp.$(Platform).user.props')" Label="LocalAppDataPlatform" />
-  </ImportGroup>
-  <PropertyGroup Label="UserMacros" />
-  <PropertyGroup Condition="'$(Configuration)|$(Platform)'=='Debug|Win32'">
-    <OutDir>$(Configuration)\</OutDir>
-  </PropertyGroup>
-  <PropertyGroup Condition="'$(Configuration)|$(Platform)'=='DebugMem|Win32'">
-    <OutDir>$(Configuration)\</OutDir>
-  </PropertyGroup>
-  <PropertyGroup Condition="'$(Configuration)|$(Platform)'=='Debug|Win32'">
-    <IntDir>$(Configuration)\</IntDir>
-  </PropertyGroup>
-  <PropertyGroup Condition="'$(Configuration)|$(Platform)'=='DebugMem|Win32'">
-    <IntDir>$(Configuration)\</IntDir>
-  </PropertyGroup>
-  <PropertyGroup Condition="'$(Configuration)|$(Platform)'=='Release|Win32'">
-    <OutDir>$(Configuration)\</OutDir>
-  </PropertyGroup>
-  <PropertyGroup Condition="'$(Configuration)|$(Platform)'=='Release|Win32'">
-    <IntDir>$(Configuration)\</IntDir>
-  </PropertyGroup>
-  <ItemDefinitionGroup Condition="'$(Configuration)|$(Platform)'=='Debug|Win32'">
-    <ClCompile>
-      <PrecompiledHeader>
-      </PrecompiledHeader>
-      <WarningLevel>Level3</WarningLevel>
-      <Optimization>Disabled</Optimization>
-      <PreprocessorDefinitions>_ITERATOR_DEBUG_LEVEL=0;WIN32;_DEBUG;_LIB;%(PreprocessorDefinitions)</PreprocessorDefinitions>
-      <AdditionalIncludeDirectories>..\external-deps\bullet\include;..\external-deps\openal\include\AL;..\external-deps\alut\include\AL;..\external-deps\oggvorbis\include;..\external-deps\glew\include;..\external-deps\libpng\include;..\external-deps\zlib\include;%(AdditionalIncludeDirectories)</AdditionalIncludeDirectories>
-      <RuntimeTypeInfo>
-      </RuntimeTypeInfo>
-      <RuntimeLibrary>MultiThreadedDLL</RuntimeLibrary>
-    </ClCompile>
-    <Link>
-      <SubSystem>Windows</SubSystem>
-      <GenerateDebugInformation>true</GenerateDebugInformation>
-    </Link>
-  </ItemDefinitionGroup>
-  <ItemDefinitionGroup Condition="'$(Configuration)|$(Platform)'=='DebugMem|Win32'">
-    <ClCompile>
-      <PrecompiledHeader>
-      </PrecompiledHeader>
-      <WarningLevel>Level3</WarningLevel>
-      <Optimization>Disabled</Optimization>
-      <PreprocessorDefinitions>_ITERATOR_DEBUG_LEVEL=0;WIN32;_DEBUG;_LIB;GAMEPLAY_MEM_LEAK_DETECTION;%(PreprocessorDefinitions)</PreprocessorDefinitions>
-      <AdditionalIncludeDirectories>..\external-deps\bullet\include;..\external-deps\openal\include\AL;..\external-deps\alut\include\AL;..\external-deps\oggvorbis\include;..\external-deps\glew\include;..\external-deps\libpng\include;..\external-deps\zlib\include;%(AdditionalIncludeDirectories)</AdditionalIncludeDirectories>
-      <RuntimeTypeInfo>true</RuntimeTypeInfo>
-      <RuntimeLibrary>MultiThreadedDLL</RuntimeLibrary>
-    </ClCompile>
-    <Link>
-      <SubSystem>Windows</SubSystem>
-      <GenerateDebugInformation>true</GenerateDebugInformation>
-    </Link>
-    <Lib>
-      <Verbose>
-      </Verbose>
-    </Lib>
-  </ItemDefinitionGroup>
-  <ItemDefinitionGroup Condition="'$(Configuration)|$(Platform)'=='Release|Win32'">
-    <ClCompile>
-      <WarningLevel>Level3</WarningLevel>
-      <PrecompiledHeader>
-      </PrecompiledHeader>
-      <Optimization>MaxSpeed</Optimization>
-      <FunctionLevelLinking>true</FunctionLevelLinking>
-      <IntrinsicFunctions>true</IntrinsicFunctions>
-      <PreprocessorDefinitions>WIN32;NDEBUG;_LIB;%(PreprocessorDefinitions)</PreprocessorDefinitions>
-      <AdditionalIncludeDirectories>..\external-deps\bullet\include;..\external-deps\openal\include\AL;..\external-deps\alut\include\AL;..\external-deps\oggvorbis\include;..\external-deps\glew\include;..\external-deps\libpng\include;..\external-deps\zlib\include;%(AdditionalIncludeDirectories)</AdditionalIncludeDirectories>
-    </ClCompile>
-    <Link>
-      <SubSystem>Windows</SubSystem>
-      <GenerateDebugInformation>true</GenerateDebugInformation>
-      <EnableCOMDATFolding>true</EnableCOMDATFolding>
-      <OptimizeReferences>true</OptimizeReferences>
-    </Link>
-  </ItemDefinitionGroup>
-  <Import Project="$(VCTargetsPath)\Microsoft.Cpp.targets" />
-  <ImportGroup Label="ExtensionTargets">
-  </ImportGroup>
+    <None Include="src\gameplay-main-macos.mm" />
+    <None Include="src\Matrix.inl" />
+    <None Include="src\Plane.inl" />
+    <None Include="src\PlatformMacOS.mm" />
+    <None Include="src\Quaternion.inl" />
+    <None Include="src\Ray.inl" />
+    <None Include="src\Vector2.inl" />
+    <None Include="src\Vector3.inl" />
+    <None Include="src\Vector4.inl" />
+  </ItemGroup>
+  <ItemGroup>
+    <None Include="src\PhysicsConstraint.inl" />
+    <None Include="src\PhysicsFixedConstraint.inl" />
+    <None Include="src\PhysicsGenericConstraint.inl" />
+    <None Include="src\PhysicsRigidBody.inl" />
+    <None Include="src\PhysicsSpringConstraint.inl" />
+  </ItemGroup>
+  <PropertyGroup Label="Globals">
+    <ProjectGuid>{1032BA4B-57EB-4348-9E03-29DD63E80E4A}</ProjectGuid>
+    <Keyword>Win32Proj</Keyword>
+    <RootNamespace>gameplay</RootNamespace>
+  </PropertyGroup>
+  <Import Project="$(VCTargetsPath)\Microsoft.Cpp.Default.props" />
+  <PropertyGroup Condition="'$(Configuration)|$(Platform)'=='Debug|Win32'" Label="Configuration">
+    <ConfigurationType>StaticLibrary</ConfigurationType>
+    <UseDebugLibraries>true</UseDebugLibraries>
+    <CharacterSet>Unicode</CharacterSet>
+  </PropertyGroup>
+  <PropertyGroup Condition="'$(Configuration)|$(Platform)'=='DebugMem|Win32'" Label="Configuration">
+    <ConfigurationType>StaticLibrary</ConfigurationType>
+    <UseDebugLibraries>true</UseDebugLibraries>
+    <CharacterSet>Unicode</CharacterSet>
+  </PropertyGroup>
+  <PropertyGroup Condition="'$(Configuration)|$(Platform)'=='Release|Win32'" Label="Configuration">
+    <ConfigurationType>StaticLibrary</ConfigurationType>
+    <UseDebugLibraries>false</UseDebugLibraries>
+    <WholeProgramOptimization>true</WholeProgramOptimization>
+    <CharacterSet>Unicode</CharacterSet>
+  </PropertyGroup>
+  <Import Project="$(VCTargetsPath)\Microsoft.Cpp.props" />
+  <ImportGroup Label="ExtensionSettings">
+  </ImportGroup>
+  <ImportGroup Label="PropertySheets" Condition="'$(Configuration)|$(Platform)'=='Debug|Win32'">
+    <Import Project="$(UserRootDir)\Microsoft.Cpp.$(Platform).user.props" Condition="exists('$(UserRootDir)\Microsoft.Cpp.$(Platform).user.props')" Label="LocalAppDataPlatform" />
+  </ImportGroup>
+  <ImportGroup Condition="'$(Configuration)|$(Platform)'=='DebugMem|Win32'" Label="PropertySheets">
+    <Import Project="$(UserRootDir)\Microsoft.Cpp.$(Platform).user.props" Condition="exists('$(UserRootDir)\Microsoft.Cpp.$(Platform).user.props')" Label="LocalAppDataPlatform" />
+  </ImportGroup>
+  <ImportGroup Label="PropertySheets" Condition="'$(Configuration)|$(Platform)'=='Release|Win32'">
+    <Import Project="$(UserRootDir)\Microsoft.Cpp.$(Platform).user.props" Condition="exists('$(UserRootDir)\Microsoft.Cpp.$(Platform).user.props')" Label="LocalAppDataPlatform" />
+  </ImportGroup>
+  <PropertyGroup Label="UserMacros" />
+  <PropertyGroup Condition="'$(Configuration)|$(Platform)'=='Debug|Win32'">
+    <OutDir>$(Configuration)\</OutDir>
+  </PropertyGroup>
+  <PropertyGroup Condition="'$(Configuration)|$(Platform)'=='DebugMem|Win32'">
+    <OutDir>$(Configuration)\</OutDir>
+  </PropertyGroup>
+  <PropertyGroup Condition="'$(Configuration)|$(Platform)'=='Debug|Win32'">
+    <IntDir>$(Configuration)\</IntDir>
+  </PropertyGroup>
+  <PropertyGroup Condition="'$(Configuration)|$(Platform)'=='DebugMem|Win32'">
+    <IntDir>$(Configuration)\</IntDir>
+  </PropertyGroup>
+  <PropertyGroup Condition="'$(Configuration)|$(Platform)'=='Release|Win32'">
+    <OutDir>$(Configuration)\</OutDir>
+  </PropertyGroup>
+  <PropertyGroup Condition="'$(Configuration)|$(Platform)'=='Release|Win32'">
+    <IntDir>$(Configuration)\</IntDir>
+  </PropertyGroup>
+  <ItemDefinitionGroup Condition="'$(Configuration)|$(Platform)'=='Debug|Win32'">
+    <ClCompile>
+      <PrecompiledHeader>
+      </PrecompiledHeader>
+      <WarningLevel>Level3</WarningLevel>
+      <Optimization>Disabled</Optimization>
+      <PreprocessorDefinitions>_ITERATOR_DEBUG_LEVEL=0;WIN32;_DEBUG;_LIB;%(PreprocessorDefinitions)</PreprocessorDefinitions>
+      <AdditionalIncludeDirectories>..\external-deps\bullet\include;..\external-deps\openal\include\AL;..\external-deps\alut\include\AL;..\external-deps\oggvorbis\include;..\external-deps\glew\include;..\external-deps\libpng\include;..\external-deps\zlib\include;%(AdditionalIncludeDirectories)</AdditionalIncludeDirectories>
+      <RuntimeTypeInfo>
+      </RuntimeTypeInfo>
+      <RuntimeLibrary>MultiThreadedDLL</RuntimeLibrary>
+    </ClCompile>
+    <Link>
+      <SubSystem>Windows</SubSystem>
+      <GenerateDebugInformation>true</GenerateDebugInformation>
+    </Link>
+  </ItemDefinitionGroup>
+  <ItemDefinitionGroup Condition="'$(Configuration)|$(Platform)'=='DebugMem|Win32'">
+    <ClCompile>
+      <PrecompiledHeader>
+      </PrecompiledHeader>
+      <WarningLevel>Level3</WarningLevel>
+      <Optimization>Disabled</Optimization>
+      <PreprocessorDefinitions>_ITERATOR_DEBUG_LEVEL=0;WIN32;_DEBUG;_LIB;GAMEPLAY_MEM_LEAK_DETECTION;%(PreprocessorDefinitions)</PreprocessorDefinitions>
+      <AdditionalIncludeDirectories>..\external-deps\bullet\include;..\external-deps\openal\include\AL;..\external-deps\alut\include\AL;..\external-deps\oggvorbis\include;..\external-deps\glew\include;..\external-deps\libpng\include;..\external-deps\zlib\include;%(AdditionalIncludeDirectories)</AdditionalIncludeDirectories>
+      <RuntimeTypeInfo>true</RuntimeTypeInfo>
+      <RuntimeLibrary>MultiThreadedDLL</RuntimeLibrary>
+    </ClCompile>
+    <Link>
+      <SubSystem>Windows</SubSystem>
+      <GenerateDebugInformation>true</GenerateDebugInformation>
+    </Link>
+    <Lib>
+      <Verbose>
+      </Verbose>
+    </Lib>
+  </ItemDefinitionGroup>
+  <ItemDefinitionGroup Condition="'$(Configuration)|$(Platform)'=='Release|Win32'">
+    <ClCompile>
+      <WarningLevel>Level3</WarningLevel>
+      <PrecompiledHeader>
+      </PrecompiledHeader>
+      <Optimization>MaxSpeed</Optimization>
+      <FunctionLevelLinking>true</FunctionLevelLinking>
+      <IntrinsicFunctions>true</IntrinsicFunctions>
+      <PreprocessorDefinitions>WIN32;NDEBUG;_LIB;%(PreprocessorDefinitions)</PreprocessorDefinitions>
+      <AdditionalIncludeDirectories>..\external-deps\bullet\include;..\external-deps\openal\include\AL;..\external-deps\alut\include\AL;..\external-deps\oggvorbis\include;..\external-deps\glew\include;..\external-deps\libpng\include;..\external-deps\zlib\include;%(AdditionalIncludeDirectories)</AdditionalIncludeDirectories>
+    </ClCompile>
+    <Link>
+      <SubSystem>Windows</SubSystem>
+      <GenerateDebugInformation>true</GenerateDebugInformation>
+      <EnableCOMDATFolding>true</EnableCOMDATFolding>
+      <OptimizeReferences>true</OptimizeReferences>
+    </Link>
+  </ItemDefinitionGroup>
+  <Import Project="$(VCTargetsPath)\Microsoft.Cpp.targets" />
+  <ImportGroup Label="ExtensionTargets">
+  </ImportGroup>
 </Project>