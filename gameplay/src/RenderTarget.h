#ifndef RENDERTARGET_H_
#define RENDERTARGET_H_

#include "Base.h"
#include "Texture.h"

namespace gameplay
{

/**
 * Represents a linear area of display memory and usually reside 
 * in the display memory of the display card.
 */
class RenderTarget : public Ref
{
    friend class FrameBuffer;

public:
 
    /**
     * Create a RenderTarget and add it to the list of available RenderTargets.
     *
     * The created RenderTarget contains a 32-bit texture with a single/base mipmap level only.
     *
     * @param id The ID of the new RenderTarget.
     * @param width The width of the new RenderTarget.
     * @param height The height of the new RenderTarget.
     *
     * @return A newly created RenderTarget.
     * @script{create}
     */
    static RenderTarget* create(const char* id, unsigned int width, unsigned int height);

    /**
     * Create a RenderTarget from the given Texture and add it to the list of
     * available RenderTargets.
     *
     * Note that different hardware and OpenGL versions have different capabilities
     * and restrictions on what texture formats are supported as render targets.
     *
     * @param id The ID of the new RenderTarget.
<<<<<<< HEAD
=======
     * @param texture The texture for the new RenderTarget.
>>>>>>> 2c863e71
     *
     * @return A newly created RenderTarget.
     * @script{create}
     */
    static RenderTarget* create(const char* id, Texture* texture);

    /**
     * Get a named RenderTarget from its ID.
     *
     * @param id The ID of the RenderTarget to search for.
     *
     * @return The RenderTarget with the specified ID, or NULL if one was not found.
     */
    static RenderTarget* getRenderTarget(const char* id);

    /**
     * Get the ID of this RenderTarget.
     *
     * @return The ID of this RenderTarget.
     */
    const char* getId() const;

    /**
     * Get the backing texture of this RenderTarget.
     *
     * @return The backing texture of this RenderTarget.
     */
    Texture* getTexture() const;

    /**
     * Returns the width of the RenderTarget.
     *
     * @return The width.
     */
    unsigned int getWidth() const;

    /**
     * Returns the height of the RenderTarget.
     *
     * @return The height.
     */
    unsigned int getHeight() const;
 
private:

    /**
     * Constructor.
     */
    RenderTarget(const char* id);

    /**
     * Destructor.
     */
    ~RenderTarget();

    /**
     * Hidden copy assignment operator.
     */
    RenderTarget& operator=(const RenderTarget&);

    std::string _id;
    Texture* _texture;
};

}

#endif
<|MERGE_RESOLUTION|>--- conflicted
+++ resolved
@@ -1,112 +1,109 @@
-#ifndef RENDERTARGET_H_
-#define RENDERTARGET_H_
-
-#include "Base.h"
-#include "Texture.h"
-
-namespace gameplay
-{
-
-/**
- * Represents a linear area of display memory and usually reside 
- * in the display memory of the display card.
- */
-class RenderTarget : public Ref
-{
-    friend class FrameBuffer;
-
-public:
- 
-    /**
-     * Create a RenderTarget and add it to the list of available RenderTargets.
-     *
-     * The created RenderTarget contains a 32-bit texture with a single/base mipmap level only.
-     *
-     * @param id The ID of the new RenderTarget.
-     * @param width The width of the new RenderTarget.
-     * @param height The height of the new RenderTarget.
-     *
-     * @return A newly created RenderTarget.
-     * @script{create}
-     */
-    static RenderTarget* create(const char* id, unsigned int width, unsigned int height);
-
-    /**
-     * Create a RenderTarget from the given Texture and add it to the list of
-     * available RenderTargets.
-     *
-     * Note that different hardware and OpenGL versions have different capabilities
-     * and restrictions on what texture formats are supported as render targets.
-     *
-     * @param id The ID of the new RenderTarget.
-<<<<<<< HEAD
-=======
-     * @param texture The texture for the new RenderTarget.
->>>>>>> 2c863e71
-     *
-     * @return A newly created RenderTarget.
-     * @script{create}
-     */
-    static RenderTarget* create(const char* id, Texture* texture);
-
-    /**
-     * Get a named RenderTarget from its ID.
-     *
-     * @param id The ID of the RenderTarget to search for.
-     *
-     * @return The RenderTarget with the specified ID, or NULL if one was not found.
-     */
-    static RenderTarget* getRenderTarget(const char* id);
-
-    /**
-     * Get the ID of this RenderTarget.
-     *
-     * @return The ID of this RenderTarget.
-     */
-    const char* getId() const;
-
-    /**
-     * Get the backing texture of this RenderTarget.
-     *
-     * @return The backing texture of this RenderTarget.
-     */
-    Texture* getTexture() const;
-
-    /**
-     * Returns the width of the RenderTarget.
-     *
-     * @return The width.
-     */
-    unsigned int getWidth() const;
-
-    /**
-     * Returns the height of the RenderTarget.
-     *
-     * @return The height.
-     */
-    unsigned int getHeight() const;
- 
-private:
-
-    /**
-     * Constructor.
-     */
-    RenderTarget(const char* id);
-
-    /**
-     * Destructor.
-     */
-    ~RenderTarget();
-
-    /**
-     * Hidden copy assignment operator.
-     */
-    RenderTarget& operator=(const RenderTarget&);
-
-    std::string _id;
-    Texture* _texture;
-};
-
-}
-
-#endif
+#ifndef RENDERTARGET_H_
+#define RENDERTARGET_H_
+
+#include "Base.h"
+#include "Texture.h"
+
+namespace gameplay
+{
+
+/**
+ * Represents a linear area of display memory and usually reside 
+ * in the display memory of the display card.
+ */
+class RenderTarget : public Ref
+{
+    friend class FrameBuffer;
+
+public:
+ 
+    /**
+     * Create a RenderTarget and add it to the list of available RenderTargets.
+     *
+     * The created RenderTarget contains a 32-bit texture with a single/base mipmap level only.
+     *
+     * @param id The ID of the new RenderTarget.
+     * @param width The width of the new RenderTarget.
+     * @param height The height of the new RenderTarget.
+     *
+     * @return A newly created RenderTarget.
+     * @script{create}
+     */
+    static RenderTarget* create(const char* id, unsigned int width, unsigned int height);
+
+    /**
+     * Create a RenderTarget from the given Texture and add it to the list of
+     * available RenderTargets.
+     *
+     * Note that different hardware and OpenGL versions have different capabilities
+     * and restrictions on what texture formats are supported as render targets.
+     *
+     * @param id The ID of the new RenderTarget.
+     * @param texture The texture for the new RenderTarget.
+     *
+     * @return A newly created RenderTarget.
+     * @script{create}
+     */
+    static RenderTarget* create(const char* id, Texture* texture);
+
+    /**
+     * Get a named RenderTarget from its ID.
+     *
+     * @param id The ID of the RenderTarget to search for.
+     *
+     * @return The RenderTarget with the specified ID, or NULL if one was not found.
+     */
+    static RenderTarget* getRenderTarget(const char* id);
+
+    /**
+     * Get the ID of this RenderTarget.
+     *
+     * @return The ID of this RenderTarget.
+     */
+    const char* getId() const;
+
+    /**
+     * Get the backing texture of this RenderTarget.
+     *
+     * @return The backing texture of this RenderTarget.
+     */
+    Texture* getTexture() const;
+
+    /**
+     * Returns the width of the RenderTarget.
+     *
+     * @return The width.
+     */
+    unsigned int getWidth() const;
+
+    /**
+     * Returns the height of the RenderTarget.
+     *
+     * @return The height.
+     */
+    unsigned int getHeight() const;
+ 
+private:
+
+    /**
+     * Constructor.
+     */
+    RenderTarget(const char* id);
+
+    /**
+     * Destructor.
+     */
+    ~RenderTarget();
+
+    /**
+     * Hidden copy assignment operator.
+     */
+    RenderTarget& operator=(const RenderTarget&);
+
+    std::string _id;
+    Texture* _texture;
+};
+
+}
+
+#endif