--- conflicted
+++ resolved
@@ -1,339 +1,294 @@
-#include "Base.h"
-#include "Joystick.h"
-
-namespace gameplay
-{
-
-Joystick::Joystick() : _relative(true), _innerSize(NULL), _outerSize(NULL)
-{
-}
-
-Joystick::~Joystick()
-{
-    if (_innerSize)
-        SAFE_DELETE(_innerSize);
-    if (_outerSize)
-        SAFE_DELETE(_outerSize);
-}
-
-Joystick* Joystick::create(const char* id, Theme::Style* style)
-{
-    GP_ASSERT(style);
-
-    Joystick* joystick = new Joystick();
-    if (id)
-        joystick->_id = id;
-    joystick->setStyle(style);
-
-    return joystick;
-}
-
-Joystick* Joystick::create(Theme::Style* style, Properties* properties)
-{
-    Joystick* joystick = new Joystick();
-    joystick->initialize(style, properties);
-    return joystick;
-}
-
-void Joystick::initialize(Theme::Style* style, Properties* properties)
-{
-    GP_ASSERT(properties);
-
-    Control::initialize(style, properties);
-
-    if (!properties->exists("radius"))
-    {
-        GP_ERROR("Failed to load joystick; required attribute 'radius' is missing.");
-        return;
-    }
-    _radius = properties->getFloat("radius");
-
-    if (properties->exists("relative"))
-    {
-        setRelative(properties->getBool("relative"));
-    }
-    else
-    {
-        setRelative(false);
-    }
-
-    Theme::ThemeImage* inner = getImage("inner", _state);
-    if (inner)
-    {
-        _innerSize = new Vector2();
-        Vector2 innerSize;
-        if (properties->getVector2("innerRegion", &innerSize))
-        {
-            _innerSize->set(innerSize.x, innerSize.y);
-        }
-        else
-        {
-            const Rectangle& rect = inner->getRegion();
-            _innerSize->set(rect.width, rect.height);
-        }
-    }
-
-    Theme::ThemeImage* outer = getImage("outer", _state);
-    if (outer)
-    {
-        _outerSize = new Vector2();
-        Vector2 outerSize;
-        if (properties->getVector2("outerRegion", &outerSize))
-        {
-            _outerSize->set(outerSize.x, outerSize.y);
-        }
-        else
-        {
-            const Rectangle& rect = outer->getRegion();
-            _outerSize->set(rect.width, rect.height);
-        }
-        _screenRegion.width = _outerSize->x;
-        _screenRegion.height = _outerSize->y;
-    }
-    else
-    {
-        if (inner)
-        {
-            const Rectangle& rect = inner->getRegion();
-            float radiusx2 = _radius * 2;;
-            _screenRegion.width = rect.width;
-            _screenRegion.height = rect.height;
-        }
-        else
-        {
-            _screenRegion.width = _radius * 2.0f;
-            _screenRegion.height = _screenRegion.width;
-        }
-    }
-}
-
-void Joystick::addListener(Control::Listener* listener, int eventFlags)
-{
-    if ((eventFlags & Listener::TEXT_CHANGED) == Listener::TEXT_CHANGED)
-    {
-        GP_ERROR("TEXT_CHANGED event is not applicable to this control.");
-    }
-
-    Control::addListener(listener, eventFlags);
-}
-
-bool Joystick::touchEvent(Touch::TouchEvent touchEvent, int x, int y, unsigned int contactIndex)
-{
-    switch (touchEvent)
-    {
-        case Touch::TOUCH_PRESS:
-        {
-            if (_contactIndex == INVALID_CONTACT_INDEX)
-            {
-                float dx = 0.0f;
-                float dy = 0.0f;
-
-                _contactIndex = (int) contactIndex;
-                notifyListeners(Listener::PRESS);
-
-                // Get the displacement of the touch from the centre.
-                if (!_relative)
-                {
-                    dx = x - _screenRegion.width * 0.5f;
-                    dy = _screenRegion.height * 0.5f - y;
-                }
-                else
-                {
-                    _screenRegion.x = x + _bounds.x - _screenRegion.width * 0.5f;
-                    _screenRegion.y = y + _bounds.y - _screenRegion.height * 0.5f;
-                }
-
-                _displacement.set(dx, dy);
-
-                // If the displacement is greater than the radius, then cap the displacement to the
-                // radius.
+#include "Base.h"
+#include "Joystick.h"
+
+namespace gameplay
+{
+
+Joystick::Joystick() : _relative(true), _innerSize(NULL), _outerSize(NULL)
+{
+}
+
+Joystick::~Joystick()
+{
+    if (_innerSize)
+        SAFE_DELETE(_innerSize);
+    if (_outerSize)
+        SAFE_DELETE(_outerSize);
+}
+
+Joystick* Joystick::create(const char* id, Theme::Style* style)
+{
+    GP_ASSERT(style);
+
+    Joystick* joystick = new Joystick();
+    if (id)
+        joystick->_id = id;
+    joystick->setStyle(style);
+
+    return joystick;
+}
+
+Joystick* Joystick::create(Theme::Style* style, Properties* properties)
+{
+    Joystick* joystick = new Joystick();
+    joystick->initialize(style, properties);
+    return joystick;
+}
+
+void Joystick::initialize(Theme::Style* style, Properties* properties)
+{
+    GP_ASSERT(properties);
+
+    Control::initialize(style, properties);
+
+    if (!properties->exists("radius"))
+    {
+        GP_ERROR("Failed to load joystick; required attribute 'radius' is missing.");
+        return;
+    }
+    _radius = properties->getFloat("radius");
+
+    if (properties->exists("relative"))
+    {
+        setRelative(properties->getBool("relative"));
+    }
+    else
+    {
+        setRelative(false);
+    }
+
+    Theme::ThemeImage* inner = getImage("inner", _state);
+    if (inner)
+    {
+        _innerSize = new Vector2();
+        Vector2 innerSize;
+        if (properties->getVector2("innerRegion", &innerSize))
+        {
+            _innerSize->set(innerSize.x, innerSize.y);
+        }
+        else
+        {
+            const Rectangle& rect = inner->getRegion();
+            _innerSize->set(rect.width, rect.height);
+        }
+    }
+
+    Theme::ThemeImage* outer = getImage("outer", _state);
+    if (outer)
+    {
+        _outerSize = new Vector2();
+        Vector2 outerSize;
+        if (properties->getVector2("outerRegion", &outerSize))
+        {
+            _outerSize->set(outerSize.x, outerSize.y);
+        }
+        else
+        {
+            const Rectangle& rect = outer->getRegion();
+            _outerSize->set(rect.width, rect.height);
+        }
+        _screenRegion.width = _outerSize->x;
+        _screenRegion.height = _outerSize->y;
+    }
+    else
+    {
+        if (inner)
+        {
+            const Rectangle& rect = inner->getRegion();
+            float radiusx2 = _radius * 2;;
+            _screenRegion.width = rect.width;
+            _screenRegion.height = rect.height;
+        }
+        else
+        {
+            _screenRegion.width = _radius * 2.0f;
+            _screenRegion.height = _screenRegion.width;
+        }
+    }
+}
+
+void Joystick::addListener(Control::Listener* listener, int eventFlags)
+{
+    if ((eventFlags & Listener::TEXT_CHANGED) == Listener::TEXT_CHANGED)
+    {
+        GP_ERROR("TEXT_CHANGED event is not applicable to this control.");
+    }
+
+    Control::addListener(listener, eventFlags);
+}
+
+bool Joystick::touchEvent(Touch::TouchEvent touchEvent, int x, int y, unsigned int contactIndex)
+{
+    switch (touchEvent)
+    {
+        case Touch::TOUCH_PRESS:
+        {
+            if (_contactIndex == INVALID_CONTACT_INDEX)
+            {
+                float dx = 0.0f;
+                float dy = 0.0f;
+
+                _contactIndex = (int) contactIndex;
+                notifyListeners(Listener::PRESS);
+
+                // Get the displacement of the touch from the centre.
+                if (!_relative)
+                {
+                    dx = x - _screenRegion.width * 0.5f;
+                    dy = _screenRegion.height * 0.5f - y;
+                }
+                else
+                {
+                    _screenRegion.x = x + _bounds.x - _screenRegion.width * 0.5f;
+                    _screenRegion.y = y + _bounds.y - _screenRegion.height * 0.5f;
+                }
+
+                _displacement.set(dx, dy);
+
+                // If the displacement is greater than the radius, then cap the displacement to the
+                // radius.
+                
+                Vector2 value;
+                if ((fabs(_displacement.x) > _radius) || (fabs(_displacement.y) > _radius))
+                {
+                    _displacement.normalize();
+                    value.set(_displacement);
+                    _displacement.scale(_radius);
+                }
+                else
+                {
+                    value.set(_displacement);
+                    GP_ASSERT(_radius);
+                    value.scale(1.0f / _radius);
+                }
+
+                // Check if the value has changed. Won't this always be the case?
+                if (_value != value)
+                {
+                    _value.set(value);
+                    _dirty = true;
+                    notifyListeners(Listener::VALUE_CHANGED);
+                }
+
+                _state = ACTIVE;
+                return _consumeInputEvents;
+            }
+            break;
+        }
+        case Touch::TOUCH_MOVE:
+        {
+            if (_contactIndex == (int) contactIndex)
+            {
+                float dx = x - ((_relative) ? _screenRegion.x - _bounds.x : 0.0f) - _screenRegion.width * 0.5f;
+                float dy = -(y - ((_relative) ? _screenRegion.y - _bounds.y : 0.0f) - _screenRegion.height * 0.5f);
+            
+                _displacement.set(dx, dy);
             
-<<<<<<< HEAD
-            Vector2 value;
-            if ((fabs(_displacement.x) > _radius) || (fabs(_displacement.y) > _radius))
-            {
-                _displacement.normalize();
-                value.set(_displacement);
-                _displacement.scale(_radius);
-            }
-            else
-            {
-                value.set(_displacement);
-                GP_ASSERT(_radius);
-                value.scale(1.0f / _radius);
-            }
-
-            // Check if the value has changed. Won't this always be the case?
-            if (_value != value)
-            {
-                _value.set(value);
-                _dirty = true;
-                notifyListeners(Listener::VALUE_CHANGED);
-=======
-                Vector2 value;
-                if ((fabs(_displacement.x) > _radius) || (fabs(_displacement.y) > _radius))
-                {
-                    _displacement.normalize();
-                    value.set(_displacement);
-                    _displacement.scale(_radius);
-                }
-                else
-                {
-                    value.set(_displacement);
-                    GP_ASSERT(_radius);
-                    value.scale(1.0f / _radius);
-                }
-
-                // Check if the value has changed. Won't this always be the case?
-                if (_value != value)
-                {
-                    _value.set(value);
-                    _dirty = true;
-                    notifyListeners(Listener::VALUE_CHANGED);
-                }
-
-                _state = ACTIVE;
-                return _consumeInputEvents;
->>>>>>> 6ca25630
-            }
-            break;
-        }
-        case Touch::TOUCH_MOVE:
-        {
-            if (_contactIndex == (int) contactIndex)
-            {
-                float dx = x - ((_relative) ? _screenRegion.x - _bounds.x : 0.0f) - _screenRegion.width * 0.5f;
-                float dy = -(y - ((_relative) ? _screenRegion.y - _bounds.y : 0.0f) - _screenRegion.height * 0.5f);
-            
-                _displacement.set(dx, dy);
-            
-<<<<<<< HEAD
-            Vector2 value;
-            if ((fabs(_displacement.x) > _radius) || (fabs(_displacement.y) > _radius))
-            {
-                _displacement.normalize();
-                value.set(_displacement);
-                _displacement.scale(_radius);
-            }
-            else
-            {
-                value.set(_displacement);
-                GP_ASSERT(_radius);
-                value.scale(1.0f / _radius);
-            }
-
-            if (_value != value)
-            {
-                _value.set(value);
-                _dirty = true;
-                notifyListeners(Listener::VALUE_CHANGED);
-=======
-                Vector2 value;
-                if ((fabs(_displacement.x) > _radius) || (fabs(_displacement.y) > _radius))
-                {
-                    _displacement.normalize();
-                    value.set(_displacement);
-                    _displacement.scale(_radius);
-                }
-                else
-                {
-                    value.set(_displacement);
-                    GP_ASSERT(_radius);
-                    value.scale(1.0f / _radius);
-                }
-
-                if (_value != value)
-                {
-                    _value.set(value);
-                    _dirty = true;
-                    notifyListeners(Listener::VALUE_CHANGED);
-                }
-
-                return _consumeInputEvents;
->>>>>>> 6ca25630
-            }
-            break;
-        }
-        case Touch::TOUCH_RELEASE:
-        {
-            if (_contactIndex == (int) contactIndex)
-            {
-                _contactIndex = INVALID_CONTACT_INDEX;
-
-                notifyListeners(Listener::RELEASE);
-
-                // Reset displacement and direction vectors.
-                _displacement.set(0.0f, 0.0f);
-                Vector2 value(_displacement);
-                if (_value != value)
-                {
-                    _value.set(value);
-                    _dirty = true;
-                    notifyListeners(Listener::VALUE_CHANGED);
-                }
-
-                _state = NORMAL;
-
-                return _consumeInputEvents;
-            }
-            break;
-        }
-    }
-
-    return false;
-}
-
-void Joystick::drawImages(SpriteBatch* spriteBatch, const Rectangle& clip)
-{
-    GP_ASSERT(spriteBatch);
-    spriteBatch->start();
-
-    // If the joystick is not absolute, then only draw if it is active.
-    if (!_relative || (_relative && _state == ACTIVE))
-    {
-        if (!_relative)
-        {
-            _screenRegion.x = _viewportClipBounds.x + (_viewportClipBounds.width - _screenRegion.width) / 2.0f;
-            _screenRegion.y = _viewportClipBounds.y + (_viewportClipBounds.height - _screenRegion.height) / 2.0f;
-        }
-
-        // Draw the outer image.
-        Theme::ThemeImage* outer = getImage("outer", _state);
-        if (outer)
-        {
-            const Theme::UVs& uvs = outer->getUVs();
-            const Vector4& color = outer->getColor();
-            if (_relative)
-                spriteBatch->draw(_screenRegion.x, _screenRegion.y, _outerSize->x, _outerSize->y, uvs.u1, uvs.v1, uvs.u2, uvs.v2, color);
-            else
-                spriteBatch->draw(_screenRegion.x, _screenRegion.y, _outerSize->x, _outerSize->y, uvs.u1, uvs.v1, uvs.u2, uvs.v2, color, _viewportClipBounds);
-        }
-
-        // Draw the inner image.
-        Theme::ThemeImage* inner = getImage("inner", _state);
-        if (inner)
-        {
-            Vector2 position(_screenRegion.x, _screenRegion.y);
-            
-            // Adjust position to reflect displacement.
-            position.x += _displacement.x;
-            position.y += -_displacement.y;
-            
-            // Get the uvs and color and draw.
-            const Theme::UVs& uvs = inner->getUVs();
-            const Vector4& color = inner->getColor();
-            if (_relative)
-                spriteBatch->draw(position.x, position.y, _innerSize->x, _innerSize->y, uvs.u1, uvs.v1, uvs.u2, uvs.v2, color);
-            else
-                spriteBatch->draw(position.x, position.y, _innerSize->x, _innerSize->y, uvs.u1, uvs.v1, uvs.u2, uvs.v2, color, _viewportClipBounds);
-        }
-    }
-    spriteBatch->finish();
-}
-
-const char* Joystick::getType() const
-{
-    return "joystick";
-}
-
-}
+                Vector2 value;
+                if ((fabs(_displacement.x) > _radius) || (fabs(_displacement.y) > _radius))
+                {
+                    _displacement.normalize();
+                    value.set(_displacement);
+                    _displacement.scale(_radius);
+                }
+                else
+                {
+                    value.set(_displacement);
+                    GP_ASSERT(_radius);
+                    value.scale(1.0f / _radius);
+                }
+
+                if (_value != value)
+                {
+                    _value.set(value);
+                    _dirty = true;
+                    notifyListeners(Listener::VALUE_CHANGED);
+                }
+
+                return _consumeInputEvents;
+            }
+            break;
+        }
+        case Touch::TOUCH_RELEASE:
+        {
+            if (_contactIndex == (int) contactIndex)
+            {
+                _contactIndex = INVALID_CONTACT_INDEX;
+
+                notifyListeners(Listener::RELEASE);
+
+                // Reset displacement and direction vectors.
+                _displacement.set(0.0f, 0.0f);
+                Vector2 value(_displacement);
+                if (_value != value)
+                {
+                    _value.set(value);
+                    _dirty = true;
+                    notifyListeners(Listener::VALUE_CHANGED);
+                }
+
+                _state = NORMAL;
+
+                return _consumeInputEvents;
+            }
+            break;
+        }
+    }
+
+    return false;
+}
+
+void Joystick::drawImages(SpriteBatch* spriteBatch, const Rectangle& clip)
+{
+    GP_ASSERT(spriteBatch);
+    spriteBatch->start();
+
+    // If the joystick is not absolute, then only draw if it is active.
+    if (!_relative || (_relative && _state == ACTIVE))
+    {
+        if (!_relative)
+        {
+            _screenRegion.x = _viewportClipBounds.x + (_viewportClipBounds.width - _screenRegion.width) / 2.0f;
+            _screenRegion.y = _viewportClipBounds.y + (_viewportClipBounds.height - _screenRegion.height) / 2.0f;
+        }
+
+        // Draw the outer image.
+        Theme::ThemeImage* outer = getImage("outer", _state);
+        if (outer)
+        {
+            const Theme::UVs& uvs = outer->getUVs();
+            const Vector4& color = outer->getColor();
+            if (_relative)
+                spriteBatch->draw(_screenRegion.x, _screenRegion.y, _outerSize->x, _outerSize->y, uvs.u1, uvs.v1, uvs.u2, uvs.v2, color);
+            else
+                spriteBatch->draw(_screenRegion.x, _screenRegion.y, _outerSize->x, _outerSize->y, uvs.u1, uvs.v1, uvs.u2, uvs.v2, color, _viewportClipBounds);
+        }
+
+        // Draw the inner image.
+        Theme::ThemeImage* inner = getImage("inner", _state);
+        if (inner)
+        {
+            Vector2 position(_screenRegion.x, _screenRegion.y);
+            
+            // Adjust position to reflect displacement.
+            position.x += _displacement.x;
+            position.y += -_displacement.y;
+            
+            // Get the uvs and color and draw.
+            const Theme::UVs& uvs = inner->getUVs();
+            const Vector4& color = inner->getColor();
+            if (_relative)
+                spriteBatch->draw(position.x, position.y, _innerSize->x, _innerSize->y, uvs.u1, uvs.v1, uvs.u2, uvs.v2, color);
+            else
+                spriteBatch->draw(position.x, position.y, _innerSize->x, _innerSize->y, uvs.u1, uvs.v1, uvs.u2, uvs.v2, color, _viewportClipBounds);
+        }
+    }
+    spriteBatch->finish();
+}
+
+const char* Joystick::getType() const
+{
+    return "joystick";
+}
+
+}