/*
 * Font.cpp
 */

#include "Base.h"
#include "Font.h"
#include "Game.h"
#include "FileSystem.h"
#include "Package.h"

// Default font vertex shader
#define FONT_VSH \
    "uniform mat4 u_projectionMatrix;\n" \
    "attribute vec3 a_position;\n" \
    "attribute vec2 a_texcoord;\n" \
    "attribute vec4 a_color;\n" \
    "varying vec2 v_texcoord;\n" \
    "varying vec4 v_color;\n" \
    "void main()\n" \
    "{\n" \
        "gl_Position = u_projectionMatrix * vec4(a_position, 1);\n" \
        "v_texcoord = a_texcoord;\n" \
        "v_color = a_color;\n" \
    "}\n"

// Default font fragment shader
#define FONT_FSH \
    "#ifdef OPENGL_ES\n" \
    "precision highp float;\n" \
    "#endif\n" \
    "varying vec2 v_texcoord;\n" \
    "varying vec4 v_color;\n" \
    "uniform sampler2D u_texture;\n" \
    "void main()\n" \
    "{\n" \
        "gl_FragColor = v_color;\n" \
        "gl_FragColor.a = texture2D(u_texture, v_texcoord).a;\n" \
    "}"

namespace gameplay
{

static std::vector<Font*> __fontCache;

static Effect* __fontEffect = NULL;

Font::Font() :
    _style(PLAIN), _size(0), _glyphs(NULL), _glyphCount(0), _texture(NULL), _batch(NULL)
{
}

Font::Font(const Font& copy)
{
    // hidden
}

Font::~Font()
{
    // Remove this Font from the font cache.
    std::vector<Font*>::iterator itr = find(__fontCache.begin(), __fontCache.end(), this);
    if (itr != __fontCache.end())
    {
        __fontCache.erase(itr);
    }

    SAFE_DELETE(_batch);
    SAFE_DELETE_ARRAY(_glyphs);
    SAFE_RELEASE(_texture);
}

Font* Font::create(const char* path, const char* id)
{
    // Search the font cache for a font with the given path and ID.
    for (unsigned int i = 0, count = __fontCache.size(); i < count; ++i)
    {
        Font* f = __fontCache[i];
        if (f->_path == path && (id == NULL || f->_id == id))
        {
            // Found a match.
            f->addRef();
            return f;
        }
    }

    // Load the package.
    Package* pkg = Package::create(path);
    if (pkg == NULL)
    {
        return NULL;
    }

    Font* font = NULL;

    if (id == NULL)
    {
        // Get the ID of the first/only object in the package (assume it's a Font).
        const char* id;
        if (pkg->getObjectCount() != 1 || (id = pkg->getObjectID(0)) == NULL)
        {
            return NULL;
        }

        // Load the font using the ID of the first object in the package.
        font = pkg->loadFont(pkg->getObjectID(0));
    }
    else
    {
        // Load the font with the given ID.
        font = pkg->loadFont(id);
    }

    if (font)
    {
        // Add this font to the cache.
        __fontCache.push_back(font);
    }

    SAFE_RELEASE(pkg);

    return font;
}

Font* Font::create(const char* family, Style style, unsigned int size, Glyph* glyphs, int glyphCount, Texture* texture)
{
    // Create the effect for the font's sprite batch.
    if (__fontEffect == NULL)
    {
        __fontEffect = Effect::createFromSource(FONT_VSH, FONT_FSH);
        if (__fontEffect == NULL)
        {
            LOG_ERROR("Failed to create effect for font.");
            SAFE_RELEASE(texture);
            return NULL;
        }
    }
    else
    {
        __fontEffect->addRef();
    }

    // Create batch for the font.
    SpriteBatch* batch = SpriteBatch::create(texture, __fontEffect, 128);

    // Release __fontEffect since the SpriteBatch keeps a reference to it
    SAFE_RELEASE(__fontEffect);

    if (batch == NULL)
    {
        LOG_ERROR("Failed to create batch for font.");
        return NULL;
    }

    // Increase the ref count of the texture to retain it.
    texture->addRef();

    Font* font = new Font();
    font->_family = family;
    font->_style = style;
    font->_size = size;
    font->_texture = texture;
    font->_batch = batch;

    // Copy the glyphs array.
    font->_glyphs = new Glyph[glyphCount];
    memcpy(font->_glyphs, glyphs, sizeof(Glyph) * glyphCount);
    font->_glyphCount = glyphCount;

    return font;
}

void Font::begin()
{
    _batch->begin();
}

void Font::drawText(const char* text, int x, int y, const Vector4& color, float scale, bool rightToLeft)
{
    char* rightToLeftText = NULL;
    if (rightToLeft)
    {
        rightToLeftText = new char[strlen(text) + 1];
        strcpy(rightToLeftText, text);
        reverseLines(rightToLeftText);
    }

    const int length = strlen(text);
    const int size = (int)_size * scale;
    int xPos = x, yPos = y;
    for (int i = 0; i < length; ++i)
    {
<<<<<<< HEAD
        char c = text[i];
        int index = c - 32; // HACK for ASCII
        if (index >= 0 && index < (int)_glyphCount)
=======
        char c = 0;
        if (rightToLeft)
        {
            c = rightToLeftText[i];
        }
        else
>>>>>>> 1eccc7d5
        {
            c = text[i];
        }

        // Draw this character.
        switch (c)
        {
        case ' ':
            xPos += size>>1;
            break;
        case '\r':
        case '\n':
            yPos += size;
            xPos = x;
            break;
        case '\t':
            xPos += (size>>1)*4;
            break;
        default:
            unsigned int index = c - 32; // HACK for ASCII
            if (index >= 0 && index < _glyphCount)
            {
                Glyph& g = _glyphs[index];
                _batch->draw(xPos, yPos, g.width * scale, size, g.uvs[0], g.uvs[1], g.uvs[2], g.uvs[3], color);
                xPos += g.width * scale + (size>>3);
                break;
            }
        }
    }

    SAFE_DELETE(rightToLeftText);
}

void Font::drawText(const char* text, const Rectangle& area, const Vector4& color, float scale, Justify justify, bool wrap, bool rightToLeft)
{
    char* token = const_cast<char*>(text);
    const int length = strlen(text);
    const int fontSize = (int)(_size * scale);
    int yPos = area.y;

    Justify vAlign = static_cast<Justify>(justify & 0xF0);
    if (vAlign == 0)
    {
        vAlign = ALIGN_TOP;
    }

    Justify hAlign = static_cast<Justify>(justify & 0x0F);
    if (hAlign == 0)
    {
        hAlign = ALIGN_LEFT;
    }

    char* rightToLeftText = NULL;
    if (rightToLeft)
    {
        rightToLeftText = new char[strlen(text) + 1];
        strcpy(rightToLeftText, text);
        token = rightToLeftText;
    }
    else
    {
        token = const_cast<char*>(text);
    }

    // For alignments other than top-left, need to calculate the y position to begin drawing from
    // and the starting x position of each line.  For right-to-left text that wraps, need to insert
    // newlines where lines wrap even for top-left alignment.
    std::vector<int> xPositions;
    if (vAlign != ALIGN_TOP || hAlign != ALIGN_LEFT || (rightToLeft && wrap))
    {
        int lineWidth = 0;
        int delimWidth = 0;

        if (wrap)
        {
            // Go a word at a time.
            bool reachedEOF = false;
            while (token[0] != 0)
            {
                unsigned int tokenWidth = 0;

                // Handle delimiters until next token.
                char delimiter = token[0];
                while (delimiter == ' ' ||
                       delimiter == '\t' ||
                       delimiter == '\r' ||
                       delimiter == '\n' ||
                       delimiter == 0)
                {
                    switch (delimiter)
                    {
                        case ' ':
                            delimWidth += fontSize>>1;
                            break;
                        case '\r':
                        case '\n':
                            yPos += fontSize;

                            if (lineWidth > 0)
                            {
                                int hWhitespace = area.width - lineWidth;
                                if (hAlign == ALIGN_HCENTER)
                                {
                                    xPositions.push_back(area.x + hWhitespace / 2);
                                }
                                else if (hAlign == ALIGN_RIGHT)
                                {
                                    xPositions.push_back(area.x + hWhitespace);
                                }
                            }

                            lineWidth = 0;
                            delimWidth = 0;
                            break;
                        case '\t':
                            delimWidth += (fontSize>>1)*4;
                            break;
                        case 0:
                            reachedEOF = true;
                            break;
                    }

                    if (reachedEOF)
                    {
                        break;
                    }

                    token++;
                    delimiter = token[0];
                }

                if (reachedEOF || token == NULL)
                {
                    break;
                }

                unsigned int tokenLength = strcspn(token, " \r\n\t");
                tokenWidth += getTokenWidth(token, tokenLength, scale);

                // Wrap if necessary.
                if (lineWidth + tokenWidth + delimWidth > area.width)
                {
                    yPos += fontSize;

                    // Push position of current line.
                    int hWhitespace = area.width - lineWidth;

                    if (hAlign == ALIGN_HCENTER)
                    {
                        xPositions.push_back(area.x + hWhitespace / 2);
                    }
                    else if (hAlign == ALIGN_RIGHT)
                    {
                        xPositions.push_back(area.x + hWhitespace);
                    }

                    if (rightToLeft)
                    {
                        // Is this sane?
                        token[-1] = '\n';
                    }

                    // Move token to the next line.
                    lineWidth = 0;
                    delimWidth = 0;
                }
                else
                {
                    lineWidth += delimWidth;
                    delimWidth = 0;
                }

                lineWidth += tokenWidth;
                token += tokenLength;
            }

            // Final calculation of vertical position.
            int textHeight = yPos - area.y;
            int vWhiteSpace = area.height - textHeight;
            if (vAlign == ALIGN_VCENTER)
            {
                yPos = area.y + vWhiteSpace / 2;
            }
            else if (vAlign == ALIGN_BOTTOM)
            {
                yPos = area.y + vWhiteSpace;
            }

            // Calculation of final horizontal position.
            int hWhitespace = area.width - lineWidth;
            if (hAlign == ALIGN_HCENTER)
            {
                xPositions.push_back(area.x + hWhitespace / 2);
            }
            else if (hAlign == ALIGN_RIGHT)
            {
                xPositions.push_back(area.x + hWhitespace);
            }
        }
        else
        {
            // Go a line at a time.
            while (token[0] != 0)
            {
                char delimiter = token[0];
                while (delimiter == '\n')
                {
                    yPos += fontSize;
                    ++token;
                    delimiter = token[0];
                }

                unsigned int tokenLength = strcspn(token, "\n");
                if (tokenLength == 0)
                {
                    tokenLength = strlen(token);
                }

                int lineWidth = getTokenWidth(token, tokenLength, scale);
                int whitespace = area.width - lineWidth;
                if (hAlign == ALIGN_HCENTER)
                {
                    xPositions.push_back(area.x + whitespace / 2);
                }
                else if (hAlign == ALIGN_RIGHT)
                {
                    xPositions.push_back(area.x + whitespace);
                }

                token += tokenLength;
            }

            int textHeight = yPos - area.y;
            int vWhiteSpace = area.height - textHeight;
            if (vAlign == ALIGN_VCENTER)
            {
                yPos = area.y + vWhiteSpace / 2;
            }
            else if (vAlign == ALIGN_BOTTOM)
            {
                yPos = area.y + vWhiteSpace;
            }
        }

        if (vAlign == ALIGN_TOP)
        {
            yPos = area.y;
        }
    }

    // Now we have the info we need in order to render.
    int xPos = area.x;
    std::vector<int>::const_iterator xPositionsIt = xPositions.begin();
    if (xPositionsIt != xPositions.end())
    {
        xPos = *xPositionsIt++;
    }

    if (rightToLeft)
    {
        reverseLines(rightToLeftText);
        token = rightToLeftText;
    }
    else
    {
        token = const_cast<char*>(text);
    }

    while (token[0] != 0)
    {
        // Handle delimiters until next token.
        char delimiter = token[0];
        bool nextLine = true;
        bool reachedEOF = false;
        while (delimiter == ' ' ||
               delimiter == '\t' ||
               delimiter == '\r' ||
               delimiter == '\n' ||
               delimiter == 0)
        {
            switch (delimiter)
            {
                case ' ':
                    xPos += fontSize>>1;
                    break;
                case '\r':
                case '\n':
                    yPos += fontSize;

                    // Only use next xPos for first newline character (in case of multiple consecutive newlines).
                    if (nextLine)
                    {
                        if (xPositionsIt != xPositions.end())
                        {
                            xPos = *xPositionsIt++;
                        }
                        else
                        {
                            xPos = area.x;
                        }
                        nextLine = false;
                    }
                    break;
                case '\t':
                    xPos += (fontSize>>1)*4;
                    break;
                case 0:
                    reachedEOF = true;
                    break;
            }

            if (reachedEOF)
            {
                break;
            }

            token++;
            delimiter = token[0];
        }

        if (reachedEOF || token == NULL)
        {
            break;
        }

        unsigned int tokenLength = strcspn(token, " \r\n\t");
        delimiter = token[tokenLength];
        bool truncated = false;
        unsigned int tokenWidth = getTokenWidth(token, tokenLength, scale);

        // Wrap if necessary.
        if (wrap &&
            xPos + tokenWidth > area.x + area.width)
        {
            yPos += fontSize;

            if (xPositionsIt != xPositions.end())
            {
                xPos = *xPositionsIt++;
            }
            else
            {
                xPos = area.x;
            }
        }

        bool draw = true;
        if (yPos < area.y)
        {
            // Skip drawing until linebreak or wrap.
            draw = false;
        }
        else if (yPos > area.y + area.height)
        {
            // Truncate below area's vertical limit.
            break;
        }

        for (unsigned int i = 0; i < tokenLength; ++i)
        {
            char c = token[i];
            unsigned int glyphIndex = c - 32; // HACK for ASCII
        
            if (glyphIndex >= 0 && glyphIndex < _glyphCount)
            {
                Glyph& g = _glyphs[glyphIndex];

                if (xPos + (int)(g.width*scale) >= area.x + area.width)
                {
                    // Truncate this line and go on to the next one.
                    truncated = true;
                    break;
                }
                else if (xPos >= area.x)
                {
                    // Draw this character.
                    if (draw)
                    {
                        _batch->draw(xPos, yPos, g.width * scale, fontSize, g.uvs[0], g.uvs[1], g.uvs[2], g.uvs[3], color);
                    }
                }
                xPos += g.width*scale + (fontSize>>3);
            }
        }

        if (!truncated)
        {
            // Get next token.
            token += tokenLength;
        }
        else
        {
            // Skip the rest of this line.
            unsigned int tokenLength = strcspn(token, "\n");

            if (tokenLength > 0)
            {                
                // Get first token of next line.
                token += tokenLength;
            }
        }
    }

    SAFE_DELETE(rightToLeftText);
}

void Font::end()
{
    _batch->end();
}

void Font::measureText(const char* text, unsigned int* width, unsigned int* height, float scale)
{
    const int length = strlen(text);
    char* token = const_cast<char*>(text);
    unsigned int fontSize = _size * scale;

    *width = 0;
    *height = 0;

    // Measure a line at a time.
    while (token[0] != 0)
    {
        while (token[0] == '\n')
        {
            *height += fontSize;
            ++token;
        }

        unsigned int tokenLength = strcspn(token, "\n");
        unsigned int tokenWidth = getTokenWidth(token, tokenLength, scale);
        if (tokenWidth > *width)
        {
            *width = tokenWidth;
        }

        token += tokenLength;
    }
}

void Font::measureText(const char* text, Rectangle* out, const Rectangle& viewport, float scale, Justify justify, bool wrap, bool clipped)
{
    Justify vAlign = static_cast<Justify>(justify & 0xF0);
    if (vAlign == 0)
    {
        vAlign = ALIGN_TOP;
    }

    Justify hAlign = static_cast<Justify>(justify & 0x0F);
    if (hAlign == 0)
    {
        hAlign = ALIGN_LEFT;
    }

    int fontSize = (int)(_size * scale);
    char* token = const_cast<char*>(text);
    std::vector<bool> emptyLines;
    std::vector<Vector2> lines;

    unsigned int lineWidth = 0;
    int yPos = viewport.y;

    if (wrap)
    {
        unsigned int delimWidth = 0;
        bool reachedEOF = false;
        while (token[0] != 0)
        {
            // Handle delimiters until next token.
            char delimiter = token[0];
            while (delimiter == ' ' ||
                    delimiter == '\t' ||
                    delimiter == '\r' ||
                    delimiter == '\n' ||
                    delimiter == 0)
            {
                switch (delimiter)
                {
                    case ' ':
                        delimWidth += fontSize>>1;
                        break;
                    case '\r':
                    case '\n':
                        // Add line-height to vertical cursor.
                        yPos += fontSize;

                        if (lineWidth > 0)
                        {
                            // Determine horizontal position and width.
                            int hWhitespace = viewport.width - lineWidth;
                            int xPos = viewport.x;
                            if (hAlign == ALIGN_HCENTER)
                            {
                                xPos += hWhitespace / 2;
                            }
                            else if (hAlign == ALIGN_RIGHT)
                            {
                                xPos += hWhitespace;
                            }

                            // Record this line's size.
                            emptyLines.push_back(false);
                            lines.push_back(Vector2(xPos, lineWidth));
                        }
                        else
                        {
                            // Record the existence of an empty line.
                            emptyLines.push_back(true);
                            lines.push_back(Vector2(FLT_MAX, 0));
                        }

                        lineWidth = 0;
                        delimWidth = 0;
                        break;
                    case '\t':
                        delimWidth += (fontSize>>1)*4;
                        break;
                    case 0:
                        reachedEOF = true;
                        break;
                }

                if (reachedEOF)
                {
                    break;
                }

                token++;
                delimiter = token[0];
            }

            if (reachedEOF)
            {
                break;
            }

            // Measure the next token.
            unsigned int tokenLength = strcspn(token, " \r\n\t");
            unsigned int tokenWidth = getTokenWidth(token, tokenLength, scale);

            // Wrap if necessary.
            if (lineWidth + tokenWidth + delimWidth > viewport.width)
            {
                // Add line-height to vertical cursor.
                yPos += fontSize;

                // Determine horizontal position and width.
                int hWhitespace = viewport.width - lineWidth;
                int xPos = viewport.x;
                if (hAlign == ALIGN_HCENTER)
                {
                    xPos += hWhitespace / 2;
                }
                else if (hAlign == ALIGN_RIGHT)
                {
                    xPos += hWhitespace;
                }

                // Record this line's size.
                emptyLines.push_back(false);
                lines.push_back(Vector2(xPos, lineWidth));
                lineWidth = 0;
            }
            else
            {
                lineWidth += delimWidth;
            }

            delimWidth = 0;
            lineWidth += tokenWidth;
            token += tokenLength;
        }
    }
    else
    {
        // Measure a whole line at a time.
        int emptyLinesCount = 0;
        while (token[0] != 0)
        {
            // Handle any number of consecutive newlines.
            bool nextLine = true;
            while (token[0] == '\n')
            {
                if (nextLine)
                {
                    // Add line-height to vertical cursor.
                    yPos += fontSize * (emptyLinesCount+1);
                    nextLine = false;
                    emptyLinesCount = 0;
                    emptyLines.push_back(false);
                }
                else
                {
                    // Record the existence of an empty line.
                    ++emptyLinesCount;
                    emptyLines.push_back(true);
                    lines.push_back(Vector2(FLT_MAX, 0));
                }
                
                token++;
            }

            // Measure the next line.
            unsigned int tokenLength = strcspn(token, "\n");
            lineWidth = getTokenWidth(token, tokenLength, scale);
            
            // Determine horizontal position and width.
            int xPos = viewport.x;
            int hWhitespace = viewport.width - lineWidth;
            if (hAlign == ALIGN_HCENTER)
            {
                xPos += hWhitespace / 2;
            }
            else if (hAlign == ALIGN_RIGHT)
            {
                xPos += hWhitespace;
            }

            // Record this line's size.
            lines.push_back(Vector2(xPos, lineWidth));

            token += tokenLength;
        }

        yPos += fontSize;
    }

    if (wrap)
    {
        // Record the size of the last line.
        int hWhitespace = viewport.width - lineWidth;
        int xPos = viewport.x;
        if (hAlign == ALIGN_HCENTER)
        {
            xPos += hWhitespace / 2;
        }
        else if (hAlign == ALIGN_RIGHT)
        {
            xPos += hWhitespace;
        }

        lines.push_back(Vector2(xPos, lineWidth));
    }

    int x = INT_MAX;
    int y = viewport.y;
    unsigned int width = 0;
    int height = yPos - viewport.y;

    // Calculate top of text without clipping.
    int vWhitespace = viewport.height - height;
    if (vAlign == ALIGN_VCENTER)
    {
        y += vWhitespace / 2;
    }
    else if (vAlign == ALIGN_BOTTOM)
    {
        y += vWhitespace;
    }

    int clippedTop = 0;
    int clippedBottom = 0;
    if (clipped)
    {
        // Trim rect to fit text that would actually be drawn within the given viewport.
        if (y >= viewport.y)
        {
            // Text goes off the bottom of the viewport.
            clippedBottom = (height - viewport.height) / fontSize + 1;
            if (clippedBottom > 0)
            {
                // Also need to crop empty lines above non-empty lines that have been clipped.
                unsigned int emptyIndex = emptyLines.size() - clippedBottom;
                while (emptyIndex < emptyLines.size() && emptyLines[emptyIndex] == true)
                {
                    height -= fontSize;
                    emptyIndex++;
                }

                height -= fontSize * clippedBottom;
            }
            else
            {
                clippedBottom = 0;
            }
        }
        else
        {
            // Text goes above the top of the viewport.
            clippedTop = (viewport.y - y) / fontSize + 1;
            if (clippedTop < 0)
            {
                clippedTop = 0;
            }

            // Also need to crop empty lines below non-empty lines that have been clipped.
            unsigned int emptyIndex = clippedTop;
            while (emptyIndex < emptyLines.size() && emptyLines[emptyIndex] == true)
            {
                y += fontSize;
                height -= fontSize;
                emptyIndex++;
            }

            if (vAlign == ALIGN_VCENTER)
            {
                // In this case lines may be clipped off the bottom as well.
                clippedBottom = (height - viewport.height + vWhitespace/2 + 0.01) / fontSize + 1;
                if (clippedBottom > 0)
                {
                    emptyIndex = emptyLines.size() - clippedBottom;
                    while (emptyIndex < emptyLines.size() && emptyLines[emptyIndex] == true)
                    {
                        height -= fontSize;
                        emptyIndex++;
                    }

                    height -= fontSize * clippedBottom;
                }
                else
                {
                    clippedBottom = 0;
                }
            }

            y = y + fontSize * clippedTop;
            height = height - fontSize * clippedTop;
        }
    }

    // Determine left-most x coordinate and largest width out of lines that have not been clipped.
    for (unsigned int i = clippedTop; i < lines.size() - clippedBottom; ++i)
    {
        if (lines[i].x < x)
        {
            x = lines[i].x;
        }
        if (lines[i].y > width)
        {
            width = lines[i].y;
        }
    }

    if (clipped)
    {
        // Guarantee that the output rect will fit within the viewport.
        out->x = (x >= viewport.x)? x : viewport.x;
        out->y = (y >= viewport.y)? y : viewport.y;
        out->width = (width <= viewport.width)? width : viewport.width;
        out->height = (height <= viewport.height)? height : viewport.height;
    }
    else
    {
        out->x = x;
        out->y = y;
        out->width = width;
        out->height = height;
    }
}

unsigned int Font::getTokenWidth(const char* token, unsigned int length, float scale)
{
    // Calculate width of word or line.
    unsigned int tokenWidth = 0;
    const int size = (int)(_size * scale);
    for (unsigned int i = 0; i < length; ++i)
    {
        char c = token[i];
        switch (c)
        {
        case ' ':
            tokenWidth += size>>1;
            break;
        case '\t':
            tokenWidth += (size>>1)*4;
            break;
        default:
            unsigned int glyphIndex = c - 32;
            if (glyphIndex >= 0 && glyphIndex < _glyphCount)
            {
                Glyph& g = _glyphs[glyphIndex];
                tokenWidth += g.width * scale + (size>>3);
            }
            break;
        }
    }

    return tokenWidth;
}

void Font::reverseLines(char* text)
{
    // Naive approach: reverse each line, then render left-to-right as usual.
    while (text[0] != 0)
    {
        while (text[0] == '\n')
        {
            ++text;
        }

        unsigned int textLength = strcspn(text, "\n");

        std::string line = std::string(text, textLength);
        std::string reversedLine = std::string(line.rbegin(), line.rend());
        memcpy(text, reversedLine.c_str(), textLength);

        text += textLength;
    }
}

}
<|MERGE_RESOLUTION|>--- conflicted
+++ resolved
@@ -1,1013 +1,1007 @@
-/*
- * Font.cpp
- */
-
-#include "Base.h"
-#include "Font.h"
-#include "Game.h"
-#include "FileSystem.h"
-#include "Package.h"
-
-// Default font vertex shader
-#define FONT_VSH \
-    "uniform mat4 u_projectionMatrix;\n" \
-    "attribute vec3 a_position;\n" \
-    "attribute vec2 a_texcoord;\n" \
-    "attribute vec4 a_color;\n" \
-    "varying vec2 v_texcoord;\n" \
-    "varying vec4 v_color;\n" \
-    "void main()\n" \
-    "{\n" \
-        "gl_Position = u_projectionMatrix * vec4(a_position, 1);\n" \
-        "v_texcoord = a_texcoord;\n" \
-        "v_color = a_color;\n" \
-    "}\n"
-
-// Default font fragment shader
-#define FONT_FSH \
-    "#ifdef OPENGL_ES\n" \
-    "precision highp float;\n" \
-    "#endif\n" \
-    "varying vec2 v_texcoord;\n" \
-    "varying vec4 v_color;\n" \
-    "uniform sampler2D u_texture;\n" \
-    "void main()\n" \
-    "{\n" \
-        "gl_FragColor = v_color;\n" \
-        "gl_FragColor.a = texture2D(u_texture, v_texcoord).a;\n" \
-    "}"
-
-namespace gameplay
-{
-
-static std::vector<Font*> __fontCache;
-
-static Effect* __fontEffect = NULL;
-
-Font::Font() :
-    _style(PLAIN), _size(0), _glyphs(NULL), _glyphCount(0), _texture(NULL), _batch(NULL)
-{
-}
-
-Font::Font(const Font& copy)
-{
-    // hidden
-}
-
-Font::~Font()
-{
-    // Remove this Font from the font cache.
-    std::vector<Font*>::iterator itr = find(__fontCache.begin(), __fontCache.end(), this);
-    if (itr != __fontCache.end())
-    {
-        __fontCache.erase(itr);
-    }
-
-    SAFE_DELETE(_batch);
-    SAFE_DELETE_ARRAY(_glyphs);
-    SAFE_RELEASE(_texture);
-}
-
-Font* Font::create(const char* path, const char* id)
-{
-    // Search the font cache for a font with the given path and ID.
-    for (unsigned int i = 0, count = __fontCache.size(); i < count; ++i)
-    {
-        Font* f = __fontCache[i];
-        if (f->_path == path && (id == NULL || f->_id == id))
-        {
-            // Found a match.
-            f->addRef();
-            return f;
-        }
-    }
-
-    // Load the package.
-    Package* pkg = Package::create(path);
-    if (pkg == NULL)
-    {
-        return NULL;
-    }
-
-    Font* font = NULL;
-
-    if (id == NULL)
-    {
-        // Get the ID of the first/only object in the package (assume it's a Font).
-        const char* id;
-        if (pkg->getObjectCount() != 1 || (id = pkg->getObjectID(0)) == NULL)
-        {
-            return NULL;
-        }
-
-        // Load the font using the ID of the first object in the package.
-        font = pkg->loadFont(pkg->getObjectID(0));
-    }
-    else
-    {
-        // Load the font with the given ID.
-        font = pkg->loadFont(id);
-    }
-
-    if (font)
-    {
-        // Add this font to the cache.
-        __fontCache.push_back(font);
-    }
-
-    SAFE_RELEASE(pkg);
-
-    return font;
-}
-
-Font* Font::create(const char* family, Style style, unsigned int size, Glyph* glyphs, int glyphCount, Texture* texture)
-{
-    // Create the effect for the font's sprite batch.
-    if (__fontEffect == NULL)
-    {
-        __fontEffect = Effect::createFromSource(FONT_VSH, FONT_FSH);
-        if (__fontEffect == NULL)
-        {
-            LOG_ERROR("Failed to create effect for font.");
-            SAFE_RELEASE(texture);
-            return NULL;
-        }
-    }
-    else
-    {
-        __fontEffect->addRef();
-    }
-
-    // Create batch for the font.
-    SpriteBatch* batch = SpriteBatch::create(texture, __fontEffect, 128);
-
-    // Release __fontEffect since the SpriteBatch keeps a reference to it
-    SAFE_RELEASE(__fontEffect);
-
-    if (batch == NULL)
-    {
-        LOG_ERROR("Failed to create batch for font.");
-        return NULL;
-    }
-
-    // Increase the ref count of the texture to retain it.
-    texture->addRef();
-
-    Font* font = new Font();
-    font->_family = family;
-    font->_style = style;
-    font->_size = size;
-    font->_texture = texture;
-    font->_batch = batch;
-
-    // Copy the glyphs array.
-    font->_glyphs = new Glyph[glyphCount];
-    memcpy(font->_glyphs, glyphs, sizeof(Glyph) * glyphCount);
-    font->_glyphCount = glyphCount;
-
-    return font;
-}
-
-void Font::begin()
-{
-    _batch->begin();
-}
-
-void Font::drawText(const char* text, int x, int y, const Vector4& color, float scale, bool rightToLeft)
-{
-    char* rightToLeftText = NULL;
-    if (rightToLeft)
-    {
-        rightToLeftText = new char[strlen(text) + 1];
-        strcpy(rightToLeftText, text);
-        reverseLines(rightToLeftText);
-    }
-
-    const int length = strlen(text);
-    const int size = (int)_size * scale;
-    int xPos = x, yPos = y;
-    for (int i = 0; i < length; ++i)
-    {
-<<<<<<< HEAD
-        char c = text[i];
-        int index = c - 32; // HACK for ASCII
-        if (index >= 0 && index < (int)_glyphCount)
-=======
-        char c = 0;
-        if (rightToLeft)
-        {
-            c = rightToLeftText[i];
-        }
-        else
->>>>>>> 1eccc7d5
-        {
-            c = text[i];
-        }
-
-        // Draw this character.
-        switch (c)
-        {
-        case ' ':
-            xPos += size>>1;
-            break;
-        case '\r':
-        case '\n':
-            yPos += size;
-            xPos = x;
-            break;
-        case '\t':
-            xPos += (size>>1)*4;
-            break;
-        default:
-            unsigned int index = c - 32; // HACK for ASCII
-            if (index >= 0 && index < _glyphCount)
-            {
-                Glyph& g = _glyphs[index];
-                _batch->draw(xPos, yPos, g.width * scale, size, g.uvs[0], g.uvs[1], g.uvs[2], g.uvs[3], color);
-                xPos += g.width * scale + (size>>3);
-                break;
-            }
-        }
-    }
-
-    SAFE_DELETE(rightToLeftText);
-}
-
-void Font::drawText(const char* text, const Rectangle& area, const Vector4& color, float scale, Justify justify, bool wrap, bool rightToLeft)
-{
-    char* token = const_cast<char*>(text);
-    const int length = strlen(text);
-    const int fontSize = (int)(_size * scale);
-    int yPos = area.y;
-
-    Justify vAlign = static_cast<Justify>(justify & 0xF0);
-    if (vAlign == 0)
-    {
-        vAlign = ALIGN_TOP;
-    }
-
-    Justify hAlign = static_cast<Justify>(justify & 0x0F);
-    if (hAlign == 0)
-    {
-        hAlign = ALIGN_LEFT;
-    }
-
-    char* rightToLeftText = NULL;
-    if (rightToLeft)
-    {
-        rightToLeftText = new char[strlen(text) + 1];
-        strcpy(rightToLeftText, text);
-        token = rightToLeftText;
-    }
-    else
-    {
-        token = const_cast<char*>(text);
-    }
-
-    // For alignments other than top-left, need to calculate the y position to begin drawing from
-    // and the starting x position of each line.  For right-to-left text that wraps, need to insert
-    // newlines where lines wrap even for top-left alignment.
-    std::vector<int> xPositions;
-    if (vAlign != ALIGN_TOP || hAlign != ALIGN_LEFT || (rightToLeft && wrap))
-    {
-        int lineWidth = 0;
-        int delimWidth = 0;
-
-        if (wrap)
-        {
-            // Go a word at a time.
-            bool reachedEOF = false;
-            while (token[0] != 0)
-            {
-                unsigned int tokenWidth = 0;
-
-                // Handle delimiters until next token.
-                char delimiter = token[0];
-                while (delimiter == ' ' ||
-                       delimiter == '\t' ||
-                       delimiter == '\r' ||
-                       delimiter == '\n' ||
-                       delimiter == 0)
-                {
-                    switch (delimiter)
-                    {
-                        case ' ':
-                            delimWidth += fontSize>>1;
-                            break;
-                        case '\r':
-                        case '\n':
-                            yPos += fontSize;
-
-                            if (lineWidth > 0)
-                            {
-                                int hWhitespace = area.width - lineWidth;
-                                if (hAlign == ALIGN_HCENTER)
-                                {
-                                    xPositions.push_back(area.x + hWhitespace / 2);
-                                }
-                                else if (hAlign == ALIGN_RIGHT)
-                                {
-                                    xPositions.push_back(area.x + hWhitespace);
-                                }
-                            }
-
-                            lineWidth = 0;
-                            delimWidth = 0;
-                            break;
-                        case '\t':
-                            delimWidth += (fontSize>>1)*4;
-                            break;
-                        case 0:
-                            reachedEOF = true;
-                            break;
-                    }
-
-                    if (reachedEOF)
-                    {
-                        break;
-                    }
-
-                    token++;
-                    delimiter = token[0];
-                }
-
-                if (reachedEOF || token == NULL)
-                {
-                    break;
-                }
-
-                unsigned int tokenLength = strcspn(token, " \r\n\t");
-                tokenWidth += getTokenWidth(token, tokenLength, scale);
-
-                // Wrap if necessary.
-                if (lineWidth + tokenWidth + delimWidth > area.width)
-                {
-                    yPos += fontSize;
-
-                    // Push position of current line.
-                    int hWhitespace = area.width - lineWidth;
-
-                    if (hAlign == ALIGN_HCENTER)
-                    {
-                        xPositions.push_back(area.x + hWhitespace / 2);
-                    }
-                    else if (hAlign == ALIGN_RIGHT)
-                    {
-                        xPositions.push_back(area.x + hWhitespace);
-                    }
-
-                    if (rightToLeft)
-                    {
-                        // Is this sane?
-                        token[-1] = '\n';
-                    }
-
-                    // Move token to the next line.
-                    lineWidth = 0;
-                    delimWidth = 0;
-                }
-                else
-                {
-                    lineWidth += delimWidth;
-                    delimWidth = 0;
-                }
-
-                lineWidth += tokenWidth;
-                token += tokenLength;
-            }
-
-            // Final calculation of vertical position.
-            int textHeight = yPos - area.y;
-            int vWhiteSpace = area.height - textHeight;
-            if (vAlign == ALIGN_VCENTER)
-            {
-                yPos = area.y + vWhiteSpace / 2;
-            }
-            else if (vAlign == ALIGN_BOTTOM)
-            {
-                yPos = area.y + vWhiteSpace;
-            }
-
-            // Calculation of final horizontal position.
-            int hWhitespace = area.width - lineWidth;
-            if (hAlign == ALIGN_HCENTER)
-            {
-                xPositions.push_back(area.x + hWhitespace / 2);
-            }
-            else if (hAlign == ALIGN_RIGHT)
-            {
-                xPositions.push_back(area.x + hWhitespace);
-            }
-        }
-        else
-        {
-            // Go a line at a time.
-            while (token[0] != 0)
-            {
-                char delimiter = token[0];
-                while (delimiter == '\n')
-                {
-                    yPos += fontSize;
-                    ++token;
-                    delimiter = token[0];
-                }
-
-                unsigned int tokenLength = strcspn(token, "\n");
-                if (tokenLength == 0)
-                {
-                    tokenLength = strlen(token);
-                }
-
-                int lineWidth = getTokenWidth(token, tokenLength, scale);
-                int whitespace = area.width - lineWidth;
-                if (hAlign == ALIGN_HCENTER)
-                {
-                    xPositions.push_back(area.x + whitespace / 2);
-                }
-                else if (hAlign == ALIGN_RIGHT)
-                {
-                    xPositions.push_back(area.x + whitespace);
-                }
-
-                token += tokenLength;
-            }
-
-            int textHeight = yPos - area.y;
-            int vWhiteSpace = area.height - textHeight;
-            if (vAlign == ALIGN_VCENTER)
-            {
-                yPos = area.y + vWhiteSpace / 2;
-            }
-            else if (vAlign == ALIGN_BOTTOM)
-            {
-                yPos = area.y + vWhiteSpace;
-            }
-        }
-
-        if (vAlign == ALIGN_TOP)
-        {
-            yPos = area.y;
-        }
-    }
-
-    // Now we have the info we need in order to render.
-    int xPos = area.x;
-    std::vector<int>::const_iterator xPositionsIt = xPositions.begin();
-    if (xPositionsIt != xPositions.end())
-    {
-        xPos = *xPositionsIt++;
-    }
-
-    if (rightToLeft)
-    {
-        reverseLines(rightToLeftText);
-        token = rightToLeftText;
-    }
-    else
-    {
-        token = const_cast<char*>(text);
-    }
-
-    while (token[0] != 0)
-    {
-        // Handle delimiters until next token.
-        char delimiter = token[0];
-        bool nextLine = true;
-        bool reachedEOF = false;
-        while (delimiter == ' ' ||
-               delimiter == '\t' ||
-               delimiter == '\r' ||
-               delimiter == '\n' ||
-               delimiter == 0)
-        {
-            switch (delimiter)
-            {
-                case ' ':
-                    xPos += fontSize>>1;
-                    break;
-                case '\r':
-                case '\n':
-                    yPos += fontSize;
-
-                    // Only use next xPos for first newline character (in case of multiple consecutive newlines).
-                    if (nextLine)
-                    {
-                        if (xPositionsIt != xPositions.end())
-                        {
-                            xPos = *xPositionsIt++;
-                        }
-                        else
-                        {
-                            xPos = area.x;
-                        }
-                        nextLine = false;
-                    }
-                    break;
-                case '\t':
-                    xPos += (fontSize>>1)*4;
-                    break;
-                case 0:
-                    reachedEOF = true;
-                    break;
-            }
-
-            if (reachedEOF)
-            {
-                break;
-            }
-
-            token++;
-            delimiter = token[0];
-        }
-
-        if (reachedEOF || token == NULL)
-        {
-            break;
-        }
-
-        unsigned int tokenLength = strcspn(token, " \r\n\t");
-        delimiter = token[tokenLength];
-        bool truncated = false;
-        unsigned int tokenWidth = getTokenWidth(token, tokenLength, scale);
-
-        // Wrap if necessary.
-        if (wrap &&
-            xPos + tokenWidth > area.x + area.width)
-        {
-            yPos += fontSize;
-
-            if (xPositionsIt != xPositions.end())
-            {
-                xPos = *xPositionsIt++;
-            }
-            else
-            {
-                xPos = area.x;
-            }
-        }
-
-        bool draw = true;
-        if (yPos < area.y)
-        {
-            // Skip drawing until linebreak or wrap.
-            draw = false;
-        }
-        else if (yPos > area.y + area.height)
-        {
-            // Truncate below area's vertical limit.
-            break;
-        }
-
-        for (unsigned int i = 0; i < tokenLength; ++i)
-        {
-            char c = token[i];
-            unsigned int glyphIndex = c - 32; // HACK for ASCII
-        
-            if (glyphIndex >= 0 && glyphIndex < _glyphCount)
-            {
-                Glyph& g = _glyphs[glyphIndex];
-
-                if (xPos + (int)(g.width*scale) >= area.x + area.width)
-                {
-                    // Truncate this line and go on to the next one.
-                    truncated = true;
-                    break;
-                }
-                else if (xPos >= area.x)
-                {
-                    // Draw this character.
-                    if (draw)
-                    {
-                        _batch->draw(xPos, yPos, g.width * scale, fontSize, g.uvs[0], g.uvs[1], g.uvs[2], g.uvs[3], color);
-                    }
-                }
-                xPos += g.width*scale + (fontSize>>3);
-            }
-        }
-
-        if (!truncated)
-        {
-            // Get next token.
-            token += tokenLength;
-        }
-        else
-        {
-            // Skip the rest of this line.
-            unsigned int tokenLength = strcspn(token, "\n");
-
-            if (tokenLength > 0)
-            {                
-                // Get first token of next line.
-                token += tokenLength;
-            }
-        }
-    }
-
-    SAFE_DELETE(rightToLeftText);
-}
-
-void Font::end()
-{
-    _batch->end();
-}
-
-void Font::measureText(const char* text, unsigned int* width, unsigned int* height, float scale)
-{
-    const int length = strlen(text);
-    char* token = const_cast<char*>(text);
-    unsigned int fontSize = _size * scale;
-
-    *width = 0;
-    *height = 0;
-
-    // Measure a line at a time.
-    while (token[0] != 0)
-    {
-        while (token[0] == '\n')
-        {
-            *height += fontSize;
-            ++token;
-        }
-
-        unsigned int tokenLength = strcspn(token, "\n");
-        unsigned int tokenWidth = getTokenWidth(token, tokenLength, scale);
-        if (tokenWidth > *width)
-        {
-            *width = tokenWidth;
-        }
-
-        token += tokenLength;
-    }
-}
-
-void Font::measureText(const char* text, Rectangle* out, const Rectangle& viewport, float scale, Justify justify, bool wrap, bool clipped)
-{
-    Justify vAlign = static_cast<Justify>(justify & 0xF0);
-    if (vAlign == 0)
-    {
-        vAlign = ALIGN_TOP;
-    }
-
-    Justify hAlign = static_cast<Justify>(justify & 0x0F);
-    if (hAlign == 0)
-    {
-        hAlign = ALIGN_LEFT;
-    }
-
-    int fontSize = (int)(_size * scale);
-    char* token = const_cast<char*>(text);
-    std::vector<bool> emptyLines;
-    std::vector<Vector2> lines;
-
-    unsigned int lineWidth = 0;
-    int yPos = viewport.y;
-
-    if (wrap)
-    {
-        unsigned int delimWidth = 0;
-        bool reachedEOF = false;
-        while (token[0] != 0)
-        {
-            // Handle delimiters until next token.
-            char delimiter = token[0];
-            while (delimiter == ' ' ||
-                    delimiter == '\t' ||
-                    delimiter == '\r' ||
-                    delimiter == '\n' ||
-                    delimiter == 0)
-            {
-                switch (delimiter)
-                {
-                    case ' ':
-                        delimWidth += fontSize>>1;
-                        break;
-                    case '\r':
-                    case '\n':
-                        // Add line-height to vertical cursor.
-                        yPos += fontSize;
-
-                        if (lineWidth > 0)
-                        {
-                            // Determine horizontal position and width.
-                            int hWhitespace = viewport.width - lineWidth;
-                            int xPos = viewport.x;
-                            if (hAlign == ALIGN_HCENTER)
-                            {
-                                xPos += hWhitespace / 2;
-                            }
-                            else if (hAlign == ALIGN_RIGHT)
-                            {
-                                xPos += hWhitespace;
-                            }
-
-                            // Record this line's size.
-                            emptyLines.push_back(false);
-                            lines.push_back(Vector2(xPos, lineWidth));
-                        }
-                        else
-                        {
-                            // Record the existence of an empty line.
-                            emptyLines.push_back(true);
-                            lines.push_back(Vector2(FLT_MAX, 0));
-                        }
-
-                        lineWidth = 0;
-                        delimWidth = 0;
-                        break;
-                    case '\t':
-                        delimWidth += (fontSize>>1)*4;
-                        break;
-                    case 0:
-                        reachedEOF = true;
-                        break;
-                }
-
-                if (reachedEOF)
-                {
-                    break;
-                }
-
-                token++;
-                delimiter = token[0];
-            }
-
-            if (reachedEOF)
-            {
-                break;
-            }
-
-            // Measure the next token.
-            unsigned int tokenLength = strcspn(token, " \r\n\t");
-            unsigned int tokenWidth = getTokenWidth(token, tokenLength, scale);
-
-            // Wrap if necessary.
-            if (lineWidth + tokenWidth + delimWidth > viewport.width)
-            {
-                // Add line-height to vertical cursor.
-                yPos += fontSize;
-
-                // Determine horizontal position and width.
-                int hWhitespace = viewport.width - lineWidth;
-                int xPos = viewport.x;
-                if (hAlign == ALIGN_HCENTER)
-                {
-                    xPos += hWhitespace / 2;
-                }
-                else if (hAlign == ALIGN_RIGHT)
-                {
-                    xPos += hWhitespace;
-                }
-
-                // Record this line's size.
-                emptyLines.push_back(false);
-                lines.push_back(Vector2(xPos, lineWidth));
-                lineWidth = 0;
-            }
-            else
-            {
-                lineWidth += delimWidth;
-            }
-
-            delimWidth = 0;
-            lineWidth += tokenWidth;
-            token += tokenLength;
-        }
-    }
-    else
-    {
-        // Measure a whole line at a time.
-        int emptyLinesCount = 0;
-        while (token[0] != 0)
-        {
-            // Handle any number of consecutive newlines.
-            bool nextLine = true;
-            while (token[0] == '\n')
-            {
-                if (nextLine)
-                {
-                    // Add line-height to vertical cursor.
-                    yPos += fontSize * (emptyLinesCount+1);
-                    nextLine = false;
-                    emptyLinesCount = 0;
-                    emptyLines.push_back(false);
-                }
-                else
-                {
-                    // Record the existence of an empty line.
-                    ++emptyLinesCount;
-                    emptyLines.push_back(true);
-                    lines.push_back(Vector2(FLT_MAX, 0));
-                }
-                
-                token++;
-            }
-
-            // Measure the next line.
-            unsigned int tokenLength = strcspn(token, "\n");
-            lineWidth = getTokenWidth(token, tokenLength, scale);
-            
-            // Determine horizontal position and width.
-            int xPos = viewport.x;
-            int hWhitespace = viewport.width - lineWidth;
-            if (hAlign == ALIGN_HCENTER)
-            {
-                xPos += hWhitespace / 2;
-            }
-            else if (hAlign == ALIGN_RIGHT)
-            {
-                xPos += hWhitespace;
-            }
-
-            // Record this line's size.
-            lines.push_back(Vector2(xPos, lineWidth));
-
-            token += tokenLength;
-        }
-
-        yPos += fontSize;
-    }
-
-    if (wrap)
-    {
-        // Record the size of the last line.
-        int hWhitespace = viewport.width - lineWidth;
-        int xPos = viewport.x;
-        if (hAlign == ALIGN_HCENTER)
-        {
-            xPos += hWhitespace / 2;
-        }
-        else if (hAlign == ALIGN_RIGHT)
-        {
-            xPos += hWhitespace;
-        }
-
-        lines.push_back(Vector2(xPos, lineWidth));
-    }
-
-    int x = INT_MAX;
-    int y = viewport.y;
-    unsigned int width = 0;
-    int height = yPos - viewport.y;
-
-    // Calculate top of text without clipping.
-    int vWhitespace = viewport.height - height;
-    if (vAlign == ALIGN_VCENTER)
-    {
-        y += vWhitespace / 2;
-    }
-    else if (vAlign == ALIGN_BOTTOM)
-    {
-        y += vWhitespace;
-    }
-
-    int clippedTop = 0;
-    int clippedBottom = 0;
-    if (clipped)
-    {
-        // Trim rect to fit text that would actually be drawn within the given viewport.
-        if (y >= viewport.y)
-        {
-            // Text goes off the bottom of the viewport.
-            clippedBottom = (height - viewport.height) / fontSize + 1;
-            if (clippedBottom > 0)
-            {
-                // Also need to crop empty lines above non-empty lines that have been clipped.
-                unsigned int emptyIndex = emptyLines.size() - clippedBottom;
-                while (emptyIndex < emptyLines.size() && emptyLines[emptyIndex] == true)
-                {
-                    height -= fontSize;
-                    emptyIndex++;
-                }
-
-                height -= fontSize * clippedBottom;
-            }
-            else
-            {
-                clippedBottom = 0;
-            }
-        }
-        else
-        {
-            // Text goes above the top of the viewport.
-            clippedTop = (viewport.y - y) / fontSize + 1;
-            if (clippedTop < 0)
-            {
-                clippedTop = 0;
-            }
-
-            // Also need to crop empty lines below non-empty lines that have been clipped.
-            unsigned int emptyIndex = clippedTop;
-            while (emptyIndex < emptyLines.size() && emptyLines[emptyIndex] == true)
-            {
-                y += fontSize;
-                height -= fontSize;
-                emptyIndex++;
-            }
-
-            if (vAlign == ALIGN_VCENTER)
-            {
-                // In this case lines may be clipped off the bottom as well.
-                clippedBottom = (height - viewport.height + vWhitespace/2 + 0.01) / fontSize + 1;
-                if (clippedBottom > 0)
-                {
-                    emptyIndex = emptyLines.size() - clippedBottom;
-                    while (emptyIndex < emptyLines.size() && emptyLines[emptyIndex] == true)
-                    {
-                        height -= fontSize;
-                        emptyIndex++;
-                    }
-
-                    height -= fontSize * clippedBottom;
-                }
-                else
-                {
-                    clippedBottom = 0;
-                }
-            }
-
-            y = y + fontSize * clippedTop;
-            height = height - fontSize * clippedTop;
-        }
-    }
-
-    // Determine left-most x coordinate and largest width out of lines that have not been clipped.
-    for (unsigned int i = clippedTop; i < lines.size() - clippedBottom; ++i)
-    {
-        if (lines[i].x < x)
-        {
-            x = lines[i].x;
-        }
-        if (lines[i].y > width)
-        {
-            width = lines[i].y;
-        }
-    }
-
-    if (clipped)
-    {
-        // Guarantee that the output rect will fit within the viewport.
-        out->x = (x >= viewport.x)? x : viewport.x;
-        out->y = (y >= viewport.y)? y : viewport.y;
-        out->width = (width <= viewport.width)? width : viewport.width;
-        out->height = (height <= viewport.height)? height : viewport.height;
-    }
-    else
-    {
-        out->x = x;
-        out->y = y;
-        out->width = width;
-        out->height = height;
-    }
-}
-
-unsigned int Font::getTokenWidth(const char* token, unsigned int length, float scale)
-{
-    // Calculate width of word or line.
-    unsigned int tokenWidth = 0;
-    const int size = (int)(_size * scale);
-    for (unsigned int i = 0; i < length; ++i)
-    {
-        char c = token[i];
-        switch (c)
-        {
-        case ' ':
-            tokenWidth += size>>1;
-            break;
-        case '\t':
-            tokenWidth += (size>>1)*4;
-            break;
-        default:
-            unsigned int glyphIndex = c - 32;
-            if (glyphIndex >= 0 && glyphIndex < _glyphCount)
-            {
-                Glyph& g = _glyphs[glyphIndex];
-                tokenWidth += g.width * scale + (size>>3);
-            }
-            break;
-        }
-    }
-
-    return tokenWidth;
-}
-
-void Font::reverseLines(char* text)
-{
-    // Naive approach: reverse each line, then render left-to-right as usual.
-    while (text[0] != 0)
-    {
-        while (text[0] == '\n')
-        {
-            ++text;
-        }
-
-        unsigned int textLength = strcspn(text, "\n");
-
-        std::string line = std::string(text, textLength);
-        std::string reversedLine = std::string(line.rbegin(), line.rend());
-        memcpy(text, reversedLine.c_str(), textLength);
-
-        text += textLength;
-    }
-}
-
-}
+/*
+ * Font.cpp
+ */
+
+#include "Base.h"
+#include "Font.h"
+#include "Game.h"
+#include "FileSystem.h"
+#include "Package.h"
+
+// Default font vertex shader
+#define FONT_VSH \
+    "uniform mat4 u_projectionMatrix;\n" \
+    "attribute vec3 a_position;\n" \
+    "attribute vec2 a_texcoord;\n" \
+    "attribute vec4 a_color;\n" \
+    "varying vec2 v_texcoord;\n" \
+    "varying vec4 v_color;\n" \
+    "void main()\n" \
+    "{\n" \
+        "gl_Position = u_projectionMatrix * vec4(a_position, 1);\n" \
+        "v_texcoord = a_texcoord;\n" \
+        "v_color = a_color;\n" \
+    "}\n"
+
+// Default font fragment shader
+#define FONT_FSH \
+    "#ifdef OPENGL_ES\n" \
+    "precision highp float;\n" \
+    "#endif\n" \
+    "varying vec2 v_texcoord;\n" \
+    "varying vec4 v_color;\n" \
+    "uniform sampler2D u_texture;\n" \
+    "void main()\n" \
+    "{\n" \
+        "gl_FragColor = v_color;\n" \
+        "gl_FragColor.a = texture2D(u_texture, v_texcoord).a;\n" \
+    "}"
+
+namespace gameplay
+{
+
+static std::vector<Font*> __fontCache;
+
+static Effect* __fontEffect = NULL;
+
+Font::Font() :
+    _style(PLAIN), _size(0), _glyphs(NULL), _glyphCount(0), _texture(NULL), _batch(NULL)
+{
+}
+
+Font::Font(const Font& copy)
+{
+    // hidden
+}
+
+Font::~Font()
+{
+    // Remove this Font from the font cache.
+    std::vector<Font*>::iterator itr = find(__fontCache.begin(), __fontCache.end(), this);
+    if (itr != __fontCache.end())
+    {
+        __fontCache.erase(itr);
+    }
+
+    SAFE_DELETE(_batch);
+    SAFE_DELETE_ARRAY(_glyphs);
+    SAFE_RELEASE(_texture);
+}
+
+Font* Font::create(const char* path, const char* id)
+{
+    // Search the font cache for a font with the given path and ID.
+    for (unsigned int i = 0, count = __fontCache.size(); i < count; ++i)
+    {
+        Font* f = __fontCache[i];
+        if (f->_path == path && (id == NULL || f->_id == id))
+        {
+            // Found a match.
+            f->addRef();
+            return f;
+        }
+    }
+
+    // Load the package.
+    Package* pkg = Package::create(path);
+    if (pkg == NULL)
+    {
+        return NULL;
+    }
+
+    Font* font = NULL;
+
+    if (id == NULL)
+    {
+        // Get the ID of the first/only object in the package (assume it's a Font).
+        const char* id;
+        if (pkg->getObjectCount() != 1 || (id = pkg->getObjectID(0)) == NULL)
+        {
+            return NULL;
+        }
+
+        // Load the font using the ID of the first object in the package.
+        font = pkg->loadFont(pkg->getObjectID(0));
+    }
+    else
+    {
+        // Load the font with the given ID.
+        font = pkg->loadFont(id);
+    }
+
+    if (font)
+    {
+        // Add this font to the cache.
+        __fontCache.push_back(font);
+    }
+
+    SAFE_RELEASE(pkg);
+
+    return font;
+}
+
+Font* Font::create(const char* family, Style style, unsigned int size, Glyph* glyphs, int glyphCount, Texture* texture)
+{
+    // Create the effect for the font's sprite batch.
+    if (__fontEffect == NULL)
+    {
+        __fontEffect = Effect::createFromSource(FONT_VSH, FONT_FSH);
+        if (__fontEffect == NULL)
+        {
+            LOG_ERROR("Failed to create effect for font.");
+            SAFE_RELEASE(texture);
+            return NULL;
+        }
+    }
+    else
+    {
+        __fontEffect->addRef();
+    }
+
+    // Create batch for the font.
+    SpriteBatch* batch = SpriteBatch::create(texture, __fontEffect, 128);
+
+    // Release __fontEffect since the SpriteBatch keeps a reference to it
+    SAFE_RELEASE(__fontEffect);
+
+    if (batch == NULL)
+    {
+        LOG_ERROR("Failed to create batch for font.");
+        return NULL;
+    }
+
+    // Increase the ref count of the texture to retain it.
+    texture->addRef();
+
+    Font* font = new Font();
+    font->_family = family;
+    font->_style = style;
+    font->_size = size;
+    font->_texture = texture;
+    font->_batch = batch;
+
+    // Copy the glyphs array.
+    font->_glyphs = new Glyph[glyphCount];
+    memcpy(font->_glyphs, glyphs, sizeof(Glyph) * glyphCount);
+    font->_glyphCount = glyphCount;
+
+    return font;
+}
+
+void Font::begin()
+{
+    _batch->begin();
+}
+
+void Font::drawText(const char* text, int x, int y, const Vector4& color, float scale, bool rightToLeft)
+{
+    char* rightToLeftText = NULL;
+    if (rightToLeft)
+    {
+        rightToLeftText = new char[strlen(text) + 1];
+        strcpy(rightToLeftText, text);
+        reverseLines(rightToLeftText);
+    }
+
+    const int length = strlen(text);
+    const int size = (int)_size * scale;
+    int xPos = x, yPos = y;
+    for (int i = 0; i < length; ++i)
+    {       
+	    char c = 0;
+        if (rightToLeft)
+        {
+            c = rightToLeftText[i];
+        }
+        else
+		{
+            c = text[i];
+        }
+
+        // Draw this character.
+        switch (c)
+        {
+        case ' ':
+            xPos += size>>1;
+            break;
+        case '\r':
+        case '\n':
+            yPos += size;
+            xPos = x;
+            break;
+        case '\t':
+            xPos += (size>>1)*4;
+            break;
+        default:
+            unsigned int index = c - 32; // HACK for ASCII
+            if (index >= 0 && index < _glyphCount)
+            {
+                Glyph& g = _glyphs[index];
+                _batch->draw(xPos, yPos, g.width * scale, size, g.uvs[0], g.uvs[1], g.uvs[2], g.uvs[3], color);
+                xPos += g.width * scale + (size>>3);
+                break;
+            }
+        }
+    }
+
+    SAFE_DELETE(rightToLeftText);
+}
+
+void Font::drawText(const char* text, const Rectangle& area, const Vector4& color, float scale, Justify justify, bool wrap, bool rightToLeft)
+{
+    char* token = const_cast<char*>(text);
+    const int length = strlen(text);
+    const int fontSize = (int)(_size * scale);
+    int yPos = area.y;
+
+    Justify vAlign = static_cast<Justify>(justify & 0xF0);
+    if (vAlign == 0)
+    {
+        vAlign = ALIGN_TOP;
+    }
+
+    Justify hAlign = static_cast<Justify>(justify & 0x0F);
+    if (hAlign == 0)
+    {
+        hAlign = ALIGN_LEFT;
+    }
+
+    char* rightToLeftText = NULL;
+    if (rightToLeft)
+    {
+        rightToLeftText = new char[strlen(text) + 1];
+        strcpy(rightToLeftText, text);
+        token = rightToLeftText;
+    }
+    else
+    {
+        token = const_cast<char*>(text);
+    }
+
+    // For alignments other than top-left, need to calculate the y position to begin drawing from
+    // and the starting x position of each line.  For right-to-left text that wraps, need to insert
+    // newlines where lines wrap even for top-left alignment.
+    std::vector<int> xPositions;
+    if (vAlign != ALIGN_TOP || hAlign != ALIGN_LEFT || (rightToLeft && wrap))
+    {
+        int lineWidth = 0;
+        int delimWidth = 0;
+
+        if (wrap)
+        {
+            // Go a word at a time.
+            bool reachedEOF = false;
+            while (token[0] != 0)
+            {
+                unsigned int tokenWidth = 0;
+
+                // Handle delimiters until next token.
+                char delimiter = token[0];
+                while (delimiter == ' ' ||
+                       delimiter == '\t' ||
+                       delimiter == '\r' ||
+                       delimiter == '\n' ||
+                       delimiter == 0)
+                {
+                    switch (delimiter)
+                    {
+                        case ' ':
+                            delimWidth += fontSize>>1;
+                            break;
+                        case '\r':
+                        case '\n':
+                            yPos += fontSize;
+
+                            if (lineWidth > 0)
+                            {
+                                int hWhitespace = area.width - lineWidth;
+                                if (hAlign == ALIGN_HCENTER)
+                                {
+                                    xPositions.push_back(area.x + hWhitespace / 2);
+                                }
+                                else if (hAlign == ALIGN_RIGHT)
+                                {
+                                    xPositions.push_back(area.x + hWhitespace);
+                                }
+                            }
+
+                            lineWidth = 0;
+                            delimWidth = 0;
+                            break;
+                        case '\t':
+                            delimWidth += (fontSize>>1)*4;
+                            break;
+                        case 0:
+                            reachedEOF = true;
+                            break;
+                    }
+
+                    if (reachedEOF)
+                    {
+                        break;
+                    }
+
+                    token++;
+                    delimiter = token[0];
+                }
+
+                if (reachedEOF || token == NULL)
+                {
+                    break;
+                }
+
+                unsigned int tokenLength = strcspn(token, " \r\n\t");
+                tokenWidth += getTokenWidth(token, tokenLength, scale);
+
+                // Wrap if necessary.
+                if (lineWidth + tokenWidth + delimWidth > area.width)
+                {
+                    yPos += fontSize;
+
+                    // Push position of current line.
+                    int hWhitespace = area.width - lineWidth;
+
+                    if (hAlign == ALIGN_HCENTER)
+                    {
+                        xPositions.push_back(area.x + hWhitespace / 2);
+                    }
+                    else if (hAlign == ALIGN_RIGHT)
+                    {
+                        xPositions.push_back(area.x + hWhitespace);
+                    }
+
+                    if (rightToLeft)
+                    {
+                        // Is this sane?
+                        token[-1] = '\n';
+                    }
+
+                    // Move token to the next line.
+                    lineWidth = 0;
+                    delimWidth = 0;
+                }
+                else
+                {
+                    lineWidth += delimWidth;
+                    delimWidth = 0;
+                }
+
+                lineWidth += tokenWidth;
+                token += tokenLength;
+            }
+
+            // Final calculation of vertical position.
+            int textHeight = yPos - area.y;
+            int vWhiteSpace = area.height - textHeight;
+            if (vAlign == ALIGN_VCENTER)
+            {
+                yPos = area.y + vWhiteSpace / 2;
+            }
+            else if (vAlign == ALIGN_BOTTOM)
+            {
+                yPos = area.y + vWhiteSpace;
+            }
+
+            // Calculation of final horizontal position.
+            int hWhitespace = area.width - lineWidth;
+            if (hAlign == ALIGN_HCENTER)
+            {
+                xPositions.push_back(area.x + hWhitespace / 2);
+            }
+            else if (hAlign == ALIGN_RIGHT)
+            {
+                xPositions.push_back(area.x + hWhitespace);
+            }
+        }
+        else
+        {
+            // Go a line at a time.
+            while (token[0] != 0)
+            {
+                char delimiter = token[0];
+                while (delimiter == '\n')
+                {
+                    yPos += fontSize;
+                    ++token;
+                    delimiter = token[0];
+                }
+
+                unsigned int tokenLength = strcspn(token, "\n");
+                if (tokenLength == 0)
+                {
+                    tokenLength = strlen(token);
+                }
+
+                int lineWidth = getTokenWidth(token, tokenLength, scale);
+                int whitespace = area.width - lineWidth;
+                if (hAlign == ALIGN_HCENTER)
+                {
+                    xPositions.push_back(area.x + whitespace / 2);
+                }
+                else if (hAlign == ALIGN_RIGHT)
+                {
+                    xPositions.push_back(area.x + whitespace);
+                }
+
+                token += tokenLength;
+            }
+
+            int textHeight = yPos - area.y;
+            int vWhiteSpace = area.height - textHeight;
+            if (vAlign == ALIGN_VCENTER)
+            {
+                yPos = area.y + vWhiteSpace / 2;
+            }
+            else if (vAlign == ALIGN_BOTTOM)
+            {
+                yPos = area.y + vWhiteSpace;
+            }
+        }
+
+        if (vAlign == ALIGN_TOP)
+        {
+            yPos = area.y;
+        }
+    }
+
+    // Now we have the info we need in order to render.
+    int xPos = area.x;
+    std::vector<int>::const_iterator xPositionsIt = xPositions.begin();
+    if (xPositionsIt != xPositions.end())
+    {
+        xPos = *xPositionsIt++;
+    }
+
+    if (rightToLeft)
+    {
+        reverseLines(rightToLeftText);
+        token = rightToLeftText;
+    }
+    else
+    {
+        token = const_cast<char*>(text);
+    }
+
+    while (token[0] != 0)
+    {
+        // Handle delimiters until next token.
+        char delimiter = token[0];
+        bool nextLine = true;
+        bool reachedEOF = false;
+        while (delimiter == ' ' ||
+               delimiter == '\t' ||
+               delimiter == '\r' ||
+               delimiter == '\n' ||
+               delimiter == 0)
+        {
+            switch (delimiter)
+            {
+                case ' ':
+                    xPos += fontSize>>1;
+                    break;
+                case '\r':
+                case '\n':
+                    yPos += fontSize;
+
+                    // Only use next xPos for first newline character (in case of multiple consecutive newlines).
+                    if (nextLine)
+                    {
+                        if (xPositionsIt != xPositions.end())
+                        {
+                            xPos = *xPositionsIt++;
+                        }
+                        else
+                        {
+                            xPos = area.x;
+                        }
+                        nextLine = false;
+                    }
+                    break;
+                case '\t':
+                    xPos += (fontSize>>1)*4;
+                    break;
+                case 0:
+                    reachedEOF = true;
+                    break;
+            }
+
+            if (reachedEOF)
+            {
+                break;
+            }
+
+            token++;
+            delimiter = token[0];
+        }
+
+        if (reachedEOF || token == NULL)
+        {
+            break;
+        }
+
+        unsigned int tokenLength = strcspn(token, " \r\n\t");
+        delimiter = token[tokenLength];
+        bool truncated = false;
+        unsigned int tokenWidth = getTokenWidth(token, tokenLength, scale);
+
+        // Wrap if necessary.
+        if (wrap &&
+            xPos + tokenWidth > area.x + area.width)
+        {
+            yPos += fontSize;
+
+            if (xPositionsIt != xPositions.end())
+            {
+                xPos = *xPositionsIt++;
+            }
+            else
+            {
+                xPos = area.x;
+            }
+        }
+
+        bool draw = true;
+        if (yPos < area.y)
+        {
+            // Skip drawing until linebreak or wrap.
+            draw = false;
+        }
+        else if (yPos > area.y + area.height)
+        {
+            // Truncate below area's vertical limit.
+            break;
+        }
+
+        for (unsigned int i = 0; i < tokenLength; ++i)
+        {
+            char c = token[i];
+            unsigned int glyphIndex = c - 32; // HACK for ASCII
+        
+            if (glyphIndex >= 0 && glyphIndex < _glyphCount)
+            {
+                Glyph& g = _glyphs[glyphIndex];
+
+                if (xPos + (int)(g.width*scale) >= area.x + area.width)
+                {
+                    // Truncate this line and go on to the next one.
+                    truncated = true;
+                    break;
+                }
+                else if (xPos >= area.x)
+                {
+                    // Draw this character.
+                    if (draw)
+                    {
+                        _batch->draw(xPos, yPos, g.width * scale, fontSize, g.uvs[0], g.uvs[1], g.uvs[2], g.uvs[3], color);
+                    }
+                }
+                xPos += g.width*scale + (fontSize>>3);
+            }
+        }
+
+        if (!truncated)
+        {
+            // Get next token.
+            token += tokenLength;
+        }
+        else
+        {
+            // Skip the rest of this line.
+            unsigned int tokenLength = strcspn(token, "\n");
+
+            if (tokenLength > 0)
+            {                
+                // Get first token of next line.
+                token += tokenLength;
+            }
+        }
+    }
+
+    SAFE_DELETE(rightToLeftText);
+}
+
+void Font::end()
+{
+    _batch->end();
+}
+
+void Font::measureText(const char* text, unsigned int* width, unsigned int* height, float scale)
+{
+    const int length = strlen(text);
+    char* token = const_cast<char*>(text);
+    unsigned int fontSize = _size * scale;
+
+    *width = 0;
+    *height = 0;
+
+    // Measure a line at a time.
+    while (token[0] != 0)
+    {
+        while (token[0] == '\n')
+        {
+            *height += fontSize;
+            ++token;
+        }
+
+        unsigned int tokenLength = strcspn(token, "\n");
+        unsigned int tokenWidth = getTokenWidth(token, tokenLength, scale);
+        if (tokenWidth > *width)
+        {
+            *width = tokenWidth;
+        }
+
+        token += tokenLength;
+    }
+}
+
+void Font::measureText(const char* text, Rectangle* out, const Rectangle& viewport, float scale, Justify justify, bool wrap, bool clipped)
+{
+    Justify vAlign = static_cast<Justify>(justify & 0xF0);
+    if (vAlign == 0)
+    {
+        vAlign = ALIGN_TOP;
+    }
+
+    Justify hAlign = static_cast<Justify>(justify & 0x0F);
+    if (hAlign == 0)
+    {
+        hAlign = ALIGN_LEFT;
+    }
+
+    int fontSize = (int)(_size * scale);
+    char* token = const_cast<char*>(text);
+    std::vector<bool> emptyLines;
+    std::vector<Vector2> lines;
+
+    unsigned int lineWidth = 0;
+    int yPos = viewport.y;
+
+    if (wrap)
+    {
+        unsigned int delimWidth = 0;
+        bool reachedEOF = false;
+        while (token[0] != 0)
+        {
+            // Handle delimiters until next token.
+            char delimiter = token[0];
+            while (delimiter == ' ' ||
+                    delimiter == '\t' ||
+                    delimiter == '\r' ||
+                    delimiter == '\n' ||
+                    delimiter == 0)
+            {
+                switch (delimiter)
+                {
+                    case ' ':
+                        delimWidth += fontSize>>1;
+                        break;
+                    case '\r':
+                    case '\n':
+                        // Add line-height to vertical cursor.
+                        yPos += fontSize;
+
+                        if (lineWidth > 0)
+                        {
+                            // Determine horizontal position and width.
+                            int hWhitespace = viewport.width - lineWidth;
+                            int xPos = viewport.x;
+                            if (hAlign == ALIGN_HCENTER)
+                            {
+                                xPos += hWhitespace / 2;
+                            }
+                            else if (hAlign == ALIGN_RIGHT)
+                            {
+                                xPos += hWhitespace;
+                            }
+
+                            // Record this line's size.
+                            emptyLines.push_back(false);
+                            lines.push_back(Vector2(xPos, lineWidth));
+                        }
+                        else
+                        {
+                            // Record the existence of an empty line.
+                            emptyLines.push_back(true);
+                            lines.push_back(Vector2(FLT_MAX, 0));
+                        }
+
+                        lineWidth = 0;
+                        delimWidth = 0;
+                        break;
+                    case '\t':
+                        delimWidth += (fontSize>>1)*4;
+                        break;
+                    case 0:
+                        reachedEOF = true;
+                        break;
+                }
+
+                if (reachedEOF)
+                {
+                    break;
+                }
+
+                token++;
+                delimiter = token[0];
+            }
+
+            if (reachedEOF)
+            {
+                break;
+            }
+
+            // Measure the next token.
+            unsigned int tokenLength = strcspn(token, " \r\n\t");
+            unsigned int tokenWidth = getTokenWidth(token, tokenLength, scale);
+
+            // Wrap if necessary.
+            if (lineWidth + tokenWidth + delimWidth > viewport.width)
+            {
+                // Add line-height to vertical cursor.
+                yPos += fontSize;
+
+                // Determine horizontal position and width.
+                int hWhitespace = viewport.width - lineWidth;
+                int xPos = viewport.x;
+                if (hAlign == ALIGN_HCENTER)
+                {
+                    xPos += hWhitespace / 2;
+                }
+                else if (hAlign == ALIGN_RIGHT)
+                {
+                    xPos += hWhitespace;
+                }
+
+                // Record this line's size.
+                emptyLines.push_back(false);
+                lines.push_back(Vector2(xPos, lineWidth));
+                lineWidth = 0;
+            }
+            else
+            {
+                lineWidth += delimWidth;
+            }
+
+            delimWidth = 0;
+            lineWidth += tokenWidth;
+            token += tokenLength;
+        }
+    }
+    else
+    {
+        // Measure a whole line at a time.
+        int emptyLinesCount = 0;
+        while (token[0] != 0)
+        {
+            // Handle any number of consecutive newlines.
+            bool nextLine = true;
+            while (token[0] == '\n')
+            {
+                if (nextLine)
+                {
+                    // Add line-height to vertical cursor.
+                    yPos += fontSize * (emptyLinesCount+1);
+                    nextLine = false;
+                    emptyLinesCount = 0;
+                    emptyLines.push_back(false);
+                }
+                else
+                {
+                    // Record the existence of an empty line.
+                    ++emptyLinesCount;
+                    emptyLines.push_back(true);
+                    lines.push_back(Vector2(FLT_MAX, 0));
+                }
+                
+                token++;
+            }
+
+            // Measure the next line.
+            unsigned int tokenLength = strcspn(token, "\n");
+            lineWidth = getTokenWidth(token, tokenLength, scale);
+            
+            // Determine horizontal position and width.
+            int xPos = viewport.x;
+            int hWhitespace = viewport.width - lineWidth;
+            if (hAlign == ALIGN_HCENTER)
+            {
+                xPos += hWhitespace / 2;
+            }
+            else if (hAlign == ALIGN_RIGHT)
+            {
+                xPos += hWhitespace;
+            }
+
+            // Record this line's size.
+            lines.push_back(Vector2(xPos, lineWidth));
+
+            token += tokenLength;
+        }
+
+        yPos += fontSize;
+    }
+
+    if (wrap)
+    {
+        // Record the size of the last line.
+        int hWhitespace = viewport.width - lineWidth;
+        int xPos = viewport.x;
+        if (hAlign == ALIGN_HCENTER)
+        {
+            xPos += hWhitespace / 2;
+        }
+        else if (hAlign == ALIGN_RIGHT)
+        {
+            xPos += hWhitespace;
+        }
+
+        lines.push_back(Vector2(xPos, lineWidth));
+    }
+
+    int x = INT_MAX;
+    int y = viewport.y;
+    unsigned int width = 0;
+    int height = yPos - viewport.y;
+
+    // Calculate top of text without clipping.
+    int vWhitespace = viewport.height - height;
+    if (vAlign == ALIGN_VCENTER)
+    {
+        y += vWhitespace / 2;
+    }
+    else if (vAlign == ALIGN_BOTTOM)
+    {
+        y += vWhitespace;
+    }
+
+    int clippedTop = 0;
+    int clippedBottom = 0;
+    if (clipped)
+    {
+        // Trim rect to fit text that would actually be drawn within the given viewport.
+        if (y >= viewport.y)
+        {
+            // Text goes off the bottom of the viewport.
+            clippedBottom = (height - viewport.height) / fontSize + 1;
+            if (clippedBottom > 0)
+            {
+                // Also need to crop empty lines above non-empty lines that have been clipped.
+                unsigned int emptyIndex = emptyLines.size() - clippedBottom;
+                while (emptyIndex < emptyLines.size() && emptyLines[emptyIndex] == true)
+                {
+                    height -= fontSize;
+                    emptyIndex++;
+                }
+
+                height -= fontSize * clippedBottom;
+            }
+            else
+            {
+                clippedBottom = 0;
+            }
+        }
+        else
+        {
+            // Text goes above the top of the viewport.
+            clippedTop = (viewport.y - y) / fontSize + 1;
+            if (clippedTop < 0)
+            {
+                clippedTop = 0;
+            }
+
+            // Also need to crop empty lines below non-empty lines that have been clipped.
+            unsigned int emptyIndex = clippedTop;
+            while (emptyIndex < emptyLines.size() && emptyLines[emptyIndex] == true)
+            {
+                y += fontSize;
+                height -= fontSize;
+                emptyIndex++;
+            }
+
+            if (vAlign == ALIGN_VCENTER)
+            {
+                // In this case lines may be clipped off the bottom as well.
+                clippedBottom = (height - viewport.height + vWhitespace/2 + 0.01) / fontSize + 1;
+                if (clippedBottom > 0)
+                {
+                    emptyIndex = emptyLines.size() - clippedBottom;
+                    while (emptyIndex < emptyLines.size() && emptyLines[emptyIndex] == true)
+                    {
+                        height -= fontSize;
+                        emptyIndex++;
+                    }
+
+                    height -= fontSize * clippedBottom;
+                }
+                else
+                {
+                    clippedBottom = 0;
+                }
+            }
+
+            y = y + fontSize * clippedTop;
+            height = height - fontSize * clippedTop;
+        }
+    }
+
+    // Determine left-most x coordinate and largest width out of lines that have not been clipped.
+    for (unsigned int i = clippedTop; i < lines.size() - clippedBottom; ++i)
+    {
+        if (lines[i].x < x)
+        {
+            x = lines[i].x;
+        }
+        if (lines[i].y > width)
+        {
+            width = lines[i].y;
+        }
+    }
+
+    if (clipped)
+    {
+        // Guarantee that the output rect will fit within the viewport.
+        out->x = (x >= viewport.x)? x : viewport.x;
+        out->y = (y >= viewport.y)? y : viewport.y;
+        out->width = (width <= viewport.width)? width : viewport.width;
+        out->height = (height <= viewport.height)? height : viewport.height;
+    }
+    else
+    {
+        out->x = x;
+        out->y = y;
+        out->width = width;
+        out->height = height;
+    }
+}
+
+unsigned int Font::getTokenWidth(const char* token, unsigned int length, float scale)
+{
+    // Calculate width of word or line.
+    unsigned int tokenWidth = 0;
+    const int size = (int)(_size * scale);
+    for (unsigned int i = 0; i < length; ++i)
+    {
+        char c = token[i];
+        switch (c)
+        {
+        case ' ':
+            tokenWidth += size>>1;
+            break;
+        case '\t':
+            tokenWidth += (size>>1)*4;
+            break;
+        default:
+            unsigned int glyphIndex = c - 32;
+            if (glyphIndex >= 0 && glyphIndex < _glyphCount)
+            {
+                Glyph& g = _glyphs[glyphIndex];
+                tokenWidth += g.width * scale + (size>>3);
+            }
+            break;
+        }
+    }
+
+    return tokenWidth;
+}
+
+void Font::reverseLines(char* text)
+{
+    // Naive approach: reverse each line, then render left-to-right as usual.
+    while (text[0] != 0)
+    {
+        while (text[0] == '\n')
+        {
+            ++text;
+        }
+
+        unsigned int textLength = strcspn(text, "\n");
+
+        std::string line = std::string(text, textLength);
+        std::string reversedLine = std::string(line.rbegin(), line.rend());
+        memcpy(text, reversedLine.c_str(), textLength);
+
+        text += textLength;
+    }
+}
+
+}