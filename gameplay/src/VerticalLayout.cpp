--- conflicted
+++ resolved
@@ -1,86 +1,3 @@
-<<<<<<< HEAD
-#include "Base.h"
-#include "VerticalLayout.h"
-
-namespace gameplay
-{
-
-VerticalLayout::VerticalLayout() : _bottomToTop(false)
-{
-}
-
-VerticalLayout::~VerticalLayout()
-{
-}
-
-VerticalLayout* VerticalLayout::create()
-{
-    return new VerticalLayout();
-}
-
-void VerticalLayout::setBottomToTop(bool bottomToTop)
-{
-    _bottomToTop = bottomToTop;
-}
-
-bool VerticalLayout::getBottomToTop()
-{
-    return _bottomToTop;
-}
-
-Layout::Type VerticalLayout::getType()
-{
-    return Layout::LAYOUT_VERTICAL;
-}
-
-void VerticalLayout::update(const Container* container, const Vector2& offset)
-{
-    GP_ASSERT(container);
-
-    // Need border, padding.
-    Theme::Border border = container->getBorder(container->getState());
-    Theme::Padding padding = container->getPadding();
-
-    float yPosition = 0;
-
-    const std::vector<Control*>& controls = container->getControls();
-
-    int i, end, iter;
-    if (_bottomToTop)
-    {
-        i = (int)controls.size() - 1;
-        end = -1;
-        iter = -1;
-    }
-    else
-    {
-        i = 0;
-        end = (int)controls.size();
-        iter = 1;
-    }
-
-    while (i != end)
-    {
-        Control* control = controls.at(i);
-        GP_ASSERT(control);
-
-        align(control, container);
-
-        const Rectangle& bounds = control->getBounds();
-        const Theme::Margin& margin = control->getMargin();
-
-        yPosition += margin.top;
-
-        control->setPosition(bounds.left() + margin.left, yPosition);
-        control->update(container, offset);
-
-        yPosition += bounds.height + margin.bottom;
-
-        i += iter;
-    }
-}
-
-=======
 #include "Base.h"
 #include "VerticalLayout.h"
 
@@ -175,5 +92,4 @@
     }
 }
 
->>>>>>> 8ea05ac5
 }