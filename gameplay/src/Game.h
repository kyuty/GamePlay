#ifndef GAME_H_
#define GAME_H_

#include <queue>

#include "Keyboard.h"
#include "Touch.h"
#include "Mouse.h"
#include "AudioController.h"
#include "AnimationController.h"
#include "PhysicsController.h"
#include "ScriptController.h"
#include "AudioListener.h"
#include "Rectangle.h"
#include "Vector4.h"
#include "TimeListener.h"
#include "Gamepad.h"

namespace gameplay
{

/**
 * Defines the basic game initialization, logic and platform delegates.
 */
class Game
{
public:
    
    /**
     * The game states.
     */
    enum State
    {
        UNINITIALIZED,
        RUNNING,
        PAUSED
    };

    /**
     * Flags used when clearing the active frame buffer targets.
     */
    enum ClearFlags
    {
        CLEAR_COLOR = GL_COLOR_BUFFER_BIT,
        CLEAR_DEPTH = GL_DEPTH_BUFFER_BIT,
        CLEAR_STENCIL = GL_STENCIL_BUFFER_BIT,
        CLEAR_COLOR_DEPTH = CLEAR_COLOR | CLEAR_DEPTH,
        CLEAR_COLOR_STENCIL = CLEAR_COLOR | CLEAR_STENCIL,
        CLEAR_DEPTH_STENCIL = CLEAR_DEPTH | CLEAR_STENCIL,
        CLEAR_COLOR_DEPTH_STENCIL = CLEAR_COLOR | CLEAR_DEPTH | CLEAR_STENCIL
    };

    /**
     * Destructor.
     */
    virtual ~Game();

    /**
     * Gets the single instance of the game.
     * 
     * @return The single instance of the game.
     */
    static Game* getInstance();

    /**
     * Gets whether vertical sync is enabled for the game display.
     * 
     * @return true if vsync is enabled; false if not.
     */
    static bool isVsync();

    /**
     * Sets whether vertical sync is enabled for the game display.
     *
     * @param enable true if vsync is enabled; false if not.
     */
    static void setVsync(bool enable);

    /**
     * Gets the total absolute running time (in milliseconds) since Game::run().
     * 
     * @return The total absolute running time (in milliseconds).
     */
    static double getAbsoluteTime();

    /**
     * Gets the total game time (in milliseconds). This is the total accumulated game time (unpaused).
     *
     * You would typically use things in your game that you want to stop when the game is paused.
     * This includes things such as game physics and animation.
     * 
     * @return The total game time (in milliseconds).
     */
    static double getGameTime();

    /**
     * Gets the game state.
     *
     * @return The current game state.
     */
    inline State getState() const;

    /**
     * Determines if the game has been initialized.
     *
     * @return true if the game initialization has completed, false otherwise.
     */
    inline bool isInitialized() const;

    /**
     * Returns the game configuration object.
     *
     * This method returns a Properties object containing the contents
     * of the game.config file.
     *
     * @return The game conifguration Properties object.
     */
    Properties* getConfig() const;

    /**
     * Called to initialize the game, and begin running the game.
     * 
     * @return Zero for normal termination, or non-zero if an error occurred.
     */
    int run();

    /**
     * Pauses the game after being run.
     */
    void pause();

    /**
     * Resumes the game after being paused.
     */
    void resume();

    /**
     * Exits the game.
     */
    void exit();

    /**
     * Platform frame delagate.
     *
     * This is called every frame from the platform.
     * This in turn calls back on the user implemented game methods: update() then render()
     */
    void frame();

    /**
     * Gets the current frame rate.
     * 
     * @return The current frame rate.
     */
    inline unsigned int getFrameRate() const;

    /**
     * Gets the game window width.
     * 
     * @return The game window width.
     */
    inline unsigned int getWidth() const;

    /**
     * Gets the game window height.
     * 
     * @return The game window height.
     */
    inline unsigned int getHeight() const;

    /**
     * Gets the game current viewport.
     *
     * The default viewport is Rectangle(0, 0, Game::getWidth(), Game::getHeight()).
     */
    inline const Rectangle& getViewport() const;

    /**
     * Set the game current viewport.
     *
     * The x, y, width and height of the viewport must all be positive.
     *
     * viewport The custom viewport to be set on the game.
     */
    void setViewport(const Rectangle& viewport);

    /**
     * Clears the specified resource buffers to the specified clear values. 
     *
     * @param flags The flags indicating which buffers to be cleared.
     * @param clearColor The color value to clear to when the flags includes the color buffer.
     * @param clearDepth The depth value to clear to when the flags includes the color buffer.
     * @param clearStencil The stencil value to clear to when the flags includes the color buffer.
     */
    void clear(ClearFlags flags, const Vector4& clearColor, float clearDepth, int clearStencil);

    /**
     * Gets the audio controller for managing control of audio
     * associated with the game.
     *
     * @return The audio controller for this game.
     */
    inline AudioController* getAudioController() const;

    /**
     * Gets the animation controller for managing control of animations
     * associated with the game.
     * 
     * @return The animation controller for this game.
     */
    inline AnimationController* getAnimationController() const;

    /**
     * Gets the physics controller for managing control of physics
     * associated with the game.
     * 
     * @return The physics controller for this game.
     */
    inline PhysicsController* getPhysicsController() const;

    /**
     * Gets the audio listener for 3D audio.
     * 
     * @return The audio listener for this game.
     */
    AudioListener* getAudioListener();

    /**
     * Menu callback on menu events for platforms with special menu keys or gestures.
     */
    virtual void menuEvent();
    
    /**
     * Shows or hides the virtual keyboard (if supported).
     *
     * @param display true when virtual keyboard needs to be displayed; false otherwise.
     */
     inline void displayKeyboard(bool display);
     
    /**
     * Keyboard callback on keyPress events.
     *
     * @param evt The key event that occured.
     * @param key If evt is KEY_PRESS or KEY_RELEASE then key is the key code from Keyboard::Key.
     *            If evt is KEY_CHAR then key is the unicode value of the character.
     * 
     * @see Keyboard::KeyEvent
     * @see Keyboard::Key
     */
    virtual void keyEvent(Keyboard::KeyEvent evt, int key);

    /**
     * Touch callback on touch events.
     *
     * @param evt The touch event that occurred.
     * @param x The x position of the touch in pixels. Left edge is zero.
     * @param y The y position of the touch in pixels. Top edge is zero.
     * @param contactIndex The order of occurrence for multiple touch contacts starting at zero.
     *
     * @see Touch::TouchEvent
     */
    virtual void touchEvent(Touch::TouchEvent evt, int x, int y, unsigned int contactIndex);

    /**
     * Mouse callback on mouse events. If the game does not consume the mouse move event or left mouse click event
     * then it is interpreted as a touch event instead.
     *
     * @param evt The mouse event that occurred.
     * @param x The x position of the mouse in pixels. Left edge is zero.
     * @param y The y position of the mouse in pixels. Top edge is zero.
     * @param wheelDelta The number of mouse wheel ticks. Positive is up (forward), negative is down (backward).
     *
     * @return True if the mouse event is consumed or false if it is not consumed.
     *
     * @see Mouse::MouseEvent
     */
    virtual bool mouseEvent(Mouse::MouseEvent evt, int x, int y, int wheelDelta);
    
    /** 
     * Gets whether the current platform supports mouse input.
     *
     * @return true if a mouse is supported, false otherwise.
     */
    inline bool hasMouse();
    
    /**
     * Gets whether mouse input is currently captured.
     *
     * @return is the mouse captured.
     */
    inline bool isMouseCaptured();
    
    /**
     * Enables or disables mouse capture.
     *
     * On platforms that support a mouse, when mouse capture is enabled,
     * the platform cursor will be hidden and the mouse will be warped
     * to the center of the screen. While mouse capture is enabled,
     * all mouse move events will then be delivered as deltas instead
     * of absolute positions.
     *
     * @param captured true to enable mouse capture mode, false to disable it.
     */
    inline void setMouseCaptured(bool captured);
    
    /**
     * Sets the visibility of the platform cursor.
     *
     * @param visible true to show the platform cursor, false to hide it.
     */
    inline void setCursorVisible(bool visible);
    
    /**
     * Determines whether the platform cursor is currently visible.
     *
     * @return true if the platform cursor is visible, false otherwise.
     */
    inline bool isCursorVisible();

    /**
     * Gamepad callback on gamepad events.
     *
     * @param evt The gamepad event that occurred.
     * @param gamepad the gamepad the event occurred on
     */
    virtual void gamepadEvent(Gamepad::GamepadEvent evt, Gamepad* gamepad);

    /**
     * Gets the number of gamepad's connected to the game.
     * 
     * @return The number of gamepad's connected to the game.
     */
    inline unsigned int getGamepadCount() const;

    /**
     * Gets the gamepad at the specified index.
     *
     * @param index The index to get the gamepad for: 0 <= index <= Game::getGamepadCount()
     */
    inline Gamepad* getGamepad(unsigned int index) const;

    /**
     * Sets muli-touch is to be enabled/disabled. Default is disabled.
     *
     * @param enabled true sets multi-touch is enabled, false to be disabled.
     */
    inline void setMultiTouch(bool enabled);

    /**
     * Is multi-touch mode enabled.
     *
     * @return true is multi-touch is enabled.
     */
    inline bool isMultiTouch() const;

    /**
     * Gets the current accelerometer values.
     *
     * @param pitch The pitch angle returned (in degrees). If NULL then not returned.
     * @param roll The roll angle returned (in degrees). If NULL then not returned.
     */
    inline void getAccelerometerValues(float* pitch, float* roll);

    /**
     * Schedules a time event to be sent to the given TimeListener a given number of game milliseconds from now.
     * Game time stops while the game is paused. A time offset of zero will fire the time event in the next frame.
     * 
     * @param timeOffset The number of game milliseconds in the future to schedule the event to be fired.
     * @param timeListener The TimeListener that will receive the event.
     * @param cookie The cookie data that the time event will contain.
     * @script{ignore}
     */
    void schedule(float timeOffset, TimeListener* timeListener, void* cookie = 0);

    /**
     * Schedules a time event to be sent to the given TimeListener a given number of game milliseconds from now.
     * Game time stops while the game is paused. A time offset of zero will fire the time event in the next frame.
     * 
     * Note: the given Lua function must take a single floating point number, which is the difference between the
     * current game time and the target time (see TimeListener::timeEvent).
     * 
     * @param timeOffset The number of game milliseconds in the future to schedule the event to be fired.
     * @param function The Lua script function that will receive the event.
     */
    void schedule(float timeOffset, const char* function);

protected:

    /**
     * Constructor.
     */
    Game();

    /**
     * Initialize callback that is called just before the first frame when the game starts.
     */
    virtual void initialize() = 0;

    /**
     * Finalize callback that is called when the game on exits.
     */
    virtual void finalize() = 0;

    /**
     * Update callback for handling update routines.
     *
     * Called just before render, once per frame when game is running.
     * Ideal for non-render code and game logic such as input and animation.
     *
     * @param elapsedTime The elapsed game time.
     */
    virtual void update(float elapsedTime) = 0;

    /**
     * Render callback for handling rendering routines.
     *
     * Called just after update, once per frame when game is running.
     * Ideal for all rendering code.
     *
     * @param elapsedTime The elapsed game time.
     */
    virtual void render(float elapsedTime) = 0;

    /**
     * Renders a single frame once and then swaps it to the display.
     *
     * This is useful for rendering splash screens.
     */
    template <class T>
    void renderOnce(T* instance, void (T::*method)(void*), void* cookie);

    /**
     * Renders a single frame once and then swaps it to the display.
     * This calls the given Lua function, which should take no parameters and return nothing (void).
     *
     * This is useful for rendering splash screens.
     */
    inline void renderOnce(const char* function);

    /**
     * Updates the game's internal systems (audio, animation, physics) once.
     * 
     * Note: This does not call the user-defined Game::update() function.
     *
     * This is useful for rendering animated splash screens.
     */
    void updateOnce();

private:

    /**
     * TimeEvent represents the event that is sent to TimeListeners as a result of calling Game::schedule().
     */
    class TimeEvent
    {
    public:

        TimeEvent(double time, TimeListener* timeListener, void* cookie);
        bool operator<(const TimeEvent& v) const;
        double time;
        TimeListener* listener;
        void* cookie;
    };

    /**
     * Constructor.
     *
     * @param copy The game to copy.
     */
    Game(const Game& copy);

    /**
     * Starts the game.
     */
    bool startup();

    /**
     * Shuts down the game.
     */
    void shutdown();

    /**
     * Fires the time events that were scheduled to be called.
     * 
     * @param frameTime The current game frame time. Used to determine which time events need to be fired.
     */
    void fireTimeEvents(double frameTime);

    /**
     * Loads the game configuration.
     */
    void loadConfig();

    /**
     * Loads the gamepads from the configuration file.
     */
    void loadGamepads();

    /** 
     * Creates a Gamepad object from a .form file.
     *
     * @param gamepadId The gamepad id (typically equal to the corresponding player's number).
     * @param gamepadFormPath The path to the .form file.
     */
    Gamepad* createGamepad(const char* gamepadId, const char* gamepadFormPath);

    /**
     * Converts the given string to a valid script callback enumeration value
     * or to ScriptController::INVALID_CALLBACK if there is no valid conversion.
     * 
     * @param name The name of the callback.
     * @return The corresponding callback enumeration value.
     */
    static ScriptController::ScriptCallback toCallback(const char* name);

    bool _initialized;                          // If game has initialized yet.
    State _state;                               // The game state.
    static double _pausedTimeLast;              // The last time paused.
    static double _pausedTimeTotal;             // The total time paused.
    double _frameLastFPS;                       // The last time the frame count was updated.
    unsigned int _frameCount;                   // The current frame count.
    unsigned int _frameRate;                    // The current frame rate.
    unsigned int _width;                        // The game's display width.
    unsigned int _height;                       // The game's display height.
    Rectangle _viewport;                        // the games's current viewport.
    Vector4 _clearColor;                        // The clear color value last used for clearing the color buffer.
    float _clearDepth;                          // The clear depth value last used for clearing the depth buffer.
    int _clearStencil;                          // The clear stencil value last used for clearing the stencil buffer.
    Properties* _properties;                    // Game configuration properties object.
    AnimationController* _animationController;  // Controls the scheduling and running of animations.
    AudioController* _audioController;          // Controls audio sources that are playing in the game.
    PhysicsController* _physicsController;      // Controls the simulation of a physics scene and entities.
    AudioListener* _audioListener;              // The audio listener in 3D space.
<<<<<<< HEAD
    std::vector<Gamepad*>* _gamepads;           // The connected gamepads.
    std::priority_queue<TimeEvent, std::vector<TimeEvent>, std::less<TimeEvent> >* _timeEvents;     // Contains the scheduled time events.
=======
    ScriptController* _scriptController;        // Controls the scripting engine.
    std::vector<Gamepad*> _gamepads;            // The connected gamepads.
    std::priority_queue<TimeEvent, std::vector<TimeEvent>, std::less<TimeEvent> >* _timeEvents; // Contains the scheduled time events.
    std::vector<ScriptListener*>* _scriptListeners; // Lua script listeners.
>>>>>>> ef44c23f

    // Note: Do not add STL object member variables on the stack; this will cause false memory leaks to be reported.

    friend class ScreenDisplayer;
};

}

#include "Game.inl"

#endif
<|MERGE_RESOLUTION|>--- conflicted
+++ resolved
@@ -1,553 +1,548 @@
-#ifndef GAME_H_
-#define GAME_H_
-
-#include <queue>
-
-#include "Keyboard.h"
-#include "Touch.h"
-#include "Mouse.h"
-#include "AudioController.h"
-#include "AnimationController.h"
-#include "PhysicsController.h"
-#include "ScriptController.h"
-#include "AudioListener.h"
-#include "Rectangle.h"
-#include "Vector4.h"
-#include "TimeListener.h"
-#include "Gamepad.h"
-
-namespace gameplay
-{
-
-/**
- * Defines the basic game initialization, logic and platform delegates.
- */
-class Game
-{
-public:
-    
-    /**
-     * The game states.
-     */
-    enum State
-    {
-        UNINITIALIZED,
-        RUNNING,
-        PAUSED
-    };
-
-    /**
-     * Flags used when clearing the active frame buffer targets.
-     */
-    enum ClearFlags
-    {
-        CLEAR_COLOR = GL_COLOR_BUFFER_BIT,
-        CLEAR_DEPTH = GL_DEPTH_BUFFER_BIT,
-        CLEAR_STENCIL = GL_STENCIL_BUFFER_BIT,
-        CLEAR_COLOR_DEPTH = CLEAR_COLOR | CLEAR_DEPTH,
-        CLEAR_COLOR_STENCIL = CLEAR_COLOR | CLEAR_STENCIL,
-        CLEAR_DEPTH_STENCIL = CLEAR_DEPTH | CLEAR_STENCIL,
-        CLEAR_COLOR_DEPTH_STENCIL = CLEAR_COLOR | CLEAR_DEPTH | CLEAR_STENCIL
-    };
-
-    /**
-     * Destructor.
-     */
-    virtual ~Game();
-
-    /**
-     * Gets the single instance of the game.
-     * 
-     * @return The single instance of the game.
-     */
-    static Game* getInstance();
-
-    /**
-     * Gets whether vertical sync is enabled for the game display.
-     * 
-     * @return true if vsync is enabled; false if not.
-     */
-    static bool isVsync();
-
-    /**
-     * Sets whether vertical sync is enabled for the game display.
-     *
-     * @param enable true if vsync is enabled; false if not.
-     */
-    static void setVsync(bool enable);
-
-    /**
-     * Gets the total absolute running time (in milliseconds) since Game::run().
-     * 
-     * @return The total absolute running time (in milliseconds).
-     */
-    static double getAbsoluteTime();
-
-    /**
-     * Gets the total game time (in milliseconds). This is the total accumulated game time (unpaused).
-     *
-     * You would typically use things in your game that you want to stop when the game is paused.
-     * This includes things such as game physics and animation.
-     * 
-     * @return The total game time (in milliseconds).
-     */
-    static double getGameTime();
-
-    /**
-     * Gets the game state.
-     *
-     * @return The current game state.
-     */
-    inline State getState() const;
-
-    /**
-     * Determines if the game has been initialized.
-     *
-     * @return true if the game initialization has completed, false otherwise.
-     */
-    inline bool isInitialized() const;
-
-    /**
-     * Returns the game configuration object.
-     *
-     * This method returns a Properties object containing the contents
-     * of the game.config file.
-     *
-     * @return The game conifguration Properties object.
-     */
-    Properties* getConfig() const;
-
-    /**
-     * Called to initialize the game, and begin running the game.
-     * 
-     * @return Zero for normal termination, or non-zero if an error occurred.
-     */
-    int run();
-
-    /**
-     * Pauses the game after being run.
-     */
-    void pause();
-
-    /**
-     * Resumes the game after being paused.
-     */
-    void resume();
-
-    /**
-     * Exits the game.
-     */
-    void exit();
-
-    /**
-     * Platform frame delagate.
-     *
-     * This is called every frame from the platform.
-     * This in turn calls back on the user implemented game methods: update() then render()
-     */
-    void frame();
-
-    /**
-     * Gets the current frame rate.
-     * 
-     * @return The current frame rate.
-     */
-    inline unsigned int getFrameRate() const;
-
-    /**
-     * Gets the game window width.
-     * 
-     * @return The game window width.
-     */
-    inline unsigned int getWidth() const;
-
-    /**
-     * Gets the game window height.
-     * 
-     * @return The game window height.
-     */
-    inline unsigned int getHeight() const;
-
-    /**
-     * Gets the game current viewport.
-     *
-     * The default viewport is Rectangle(0, 0, Game::getWidth(), Game::getHeight()).
-     */
-    inline const Rectangle& getViewport() const;
-
-    /**
-     * Set the game current viewport.
-     *
-     * The x, y, width and height of the viewport must all be positive.
-     *
-     * viewport The custom viewport to be set on the game.
-     */
-    void setViewport(const Rectangle& viewport);
-
-    /**
-     * Clears the specified resource buffers to the specified clear values. 
-     *
-     * @param flags The flags indicating which buffers to be cleared.
-     * @param clearColor The color value to clear to when the flags includes the color buffer.
-     * @param clearDepth The depth value to clear to when the flags includes the color buffer.
-     * @param clearStencil The stencil value to clear to when the flags includes the color buffer.
-     */
-    void clear(ClearFlags flags, const Vector4& clearColor, float clearDepth, int clearStencil);
-
-    /**
-     * Gets the audio controller for managing control of audio
-     * associated with the game.
-     *
-     * @return The audio controller for this game.
-     */
-    inline AudioController* getAudioController() const;
-
-    /**
-     * Gets the animation controller for managing control of animations
-     * associated with the game.
-     * 
-     * @return The animation controller for this game.
-     */
-    inline AnimationController* getAnimationController() const;
-
-    /**
-     * Gets the physics controller for managing control of physics
-     * associated with the game.
-     * 
-     * @return The physics controller for this game.
-     */
-    inline PhysicsController* getPhysicsController() const;
-
-    /**
-     * Gets the audio listener for 3D audio.
-     * 
-     * @return The audio listener for this game.
-     */
-    AudioListener* getAudioListener();
-
-    /**
-     * Menu callback on menu events for platforms with special menu keys or gestures.
-     */
-    virtual void menuEvent();
-    
-    /**
-     * Shows or hides the virtual keyboard (if supported).
-     *
-     * @param display true when virtual keyboard needs to be displayed; false otherwise.
-     */
-     inline void displayKeyboard(bool display);
-     
-    /**
-     * Keyboard callback on keyPress events.
-     *
-     * @param evt The key event that occured.
-     * @param key If evt is KEY_PRESS or KEY_RELEASE then key is the key code from Keyboard::Key.
-     *            If evt is KEY_CHAR then key is the unicode value of the character.
-     * 
-     * @see Keyboard::KeyEvent
-     * @see Keyboard::Key
-     */
-    virtual void keyEvent(Keyboard::KeyEvent evt, int key);
-
-    /**
-     * Touch callback on touch events.
-     *
-     * @param evt The touch event that occurred.
-     * @param x The x position of the touch in pixels. Left edge is zero.
-     * @param y The y position of the touch in pixels. Top edge is zero.
-     * @param contactIndex The order of occurrence for multiple touch contacts starting at zero.
-     *
-     * @see Touch::TouchEvent
-     */
-    virtual void touchEvent(Touch::TouchEvent evt, int x, int y, unsigned int contactIndex);
-
-    /**
-     * Mouse callback on mouse events. If the game does not consume the mouse move event or left mouse click event
-     * then it is interpreted as a touch event instead.
-     *
-     * @param evt The mouse event that occurred.
-     * @param x The x position of the mouse in pixels. Left edge is zero.
-     * @param y The y position of the mouse in pixels. Top edge is zero.
-     * @param wheelDelta The number of mouse wheel ticks. Positive is up (forward), negative is down (backward).
-     *
-     * @return True if the mouse event is consumed or false if it is not consumed.
-     *
-     * @see Mouse::MouseEvent
-     */
-    virtual bool mouseEvent(Mouse::MouseEvent evt, int x, int y, int wheelDelta);
-    
-    /** 
-     * Gets whether the current platform supports mouse input.
-     *
-     * @return true if a mouse is supported, false otherwise.
-     */
-    inline bool hasMouse();
-    
-    /**
-     * Gets whether mouse input is currently captured.
-     *
-     * @return is the mouse captured.
-     */
-    inline bool isMouseCaptured();
-    
-    /**
-     * Enables or disables mouse capture.
-     *
-     * On platforms that support a mouse, when mouse capture is enabled,
-     * the platform cursor will be hidden and the mouse will be warped
-     * to the center of the screen. While mouse capture is enabled,
-     * all mouse move events will then be delivered as deltas instead
-     * of absolute positions.
-     *
-     * @param captured true to enable mouse capture mode, false to disable it.
-     */
-    inline void setMouseCaptured(bool captured);
-    
-    /**
-     * Sets the visibility of the platform cursor.
-     *
-     * @param visible true to show the platform cursor, false to hide it.
-     */
-    inline void setCursorVisible(bool visible);
-    
-    /**
-     * Determines whether the platform cursor is currently visible.
-     *
-     * @return true if the platform cursor is visible, false otherwise.
-     */
-    inline bool isCursorVisible();
-
-    /**
-     * Gamepad callback on gamepad events.
-     *
-     * @param evt The gamepad event that occurred.
-     * @param gamepad the gamepad the event occurred on
-     */
-    virtual void gamepadEvent(Gamepad::GamepadEvent evt, Gamepad* gamepad);
-
-    /**
-     * Gets the number of gamepad's connected to the game.
-     * 
-     * @return The number of gamepad's connected to the game.
-     */
-    inline unsigned int getGamepadCount() const;
-
-    /**
-     * Gets the gamepad at the specified index.
-     *
-     * @param index The index to get the gamepad for: 0 <= index <= Game::getGamepadCount()
-     */
-    inline Gamepad* getGamepad(unsigned int index) const;
-
-    /**
-     * Sets muli-touch is to be enabled/disabled. Default is disabled.
-     *
-     * @param enabled true sets multi-touch is enabled, false to be disabled.
-     */
-    inline void setMultiTouch(bool enabled);
-
-    /**
-     * Is multi-touch mode enabled.
-     *
-     * @return true is multi-touch is enabled.
-     */
-    inline bool isMultiTouch() const;
-
-    /**
-     * Gets the current accelerometer values.
-     *
-     * @param pitch The pitch angle returned (in degrees). If NULL then not returned.
-     * @param roll The roll angle returned (in degrees). If NULL then not returned.
-     */
-    inline void getAccelerometerValues(float* pitch, float* roll);
-
-    /**
-     * Schedules a time event to be sent to the given TimeListener a given number of game milliseconds from now.
-     * Game time stops while the game is paused. A time offset of zero will fire the time event in the next frame.
-     * 
-     * @param timeOffset The number of game milliseconds in the future to schedule the event to be fired.
-     * @param timeListener The TimeListener that will receive the event.
-     * @param cookie The cookie data that the time event will contain.
-     * @script{ignore}
-     */
-    void schedule(float timeOffset, TimeListener* timeListener, void* cookie = 0);
-
-    /**
-     * Schedules a time event to be sent to the given TimeListener a given number of game milliseconds from now.
-     * Game time stops while the game is paused. A time offset of zero will fire the time event in the next frame.
-     * 
-     * Note: the given Lua function must take a single floating point number, which is the difference between the
-     * current game time and the target time (see TimeListener::timeEvent).
-     * 
-     * @param timeOffset The number of game milliseconds in the future to schedule the event to be fired.
-     * @param function The Lua script function that will receive the event.
-     */
-    void schedule(float timeOffset, const char* function);
-
-protected:
-
-    /**
-     * Constructor.
-     */
-    Game();
-
-    /**
-     * Initialize callback that is called just before the first frame when the game starts.
-     */
-    virtual void initialize() = 0;
-
-    /**
-     * Finalize callback that is called when the game on exits.
-     */
-    virtual void finalize() = 0;
-
-    /**
-     * Update callback for handling update routines.
-     *
-     * Called just before render, once per frame when game is running.
-     * Ideal for non-render code and game logic such as input and animation.
-     *
-     * @param elapsedTime The elapsed game time.
-     */
-    virtual void update(float elapsedTime) = 0;
-
-    /**
-     * Render callback for handling rendering routines.
-     *
-     * Called just after update, once per frame when game is running.
-     * Ideal for all rendering code.
-     *
-     * @param elapsedTime The elapsed game time.
-     */
-    virtual void render(float elapsedTime) = 0;
-
-    /**
-     * Renders a single frame once and then swaps it to the display.
-     *
-     * This is useful for rendering splash screens.
-     */
-    template <class T>
-    void renderOnce(T* instance, void (T::*method)(void*), void* cookie);
-
-    /**
-     * Renders a single frame once and then swaps it to the display.
-     * This calls the given Lua function, which should take no parameters and return nothing (void).
-     *
-     * This is useful for rendering splash screens.
-     */
-    inline void renderOnce(const char* function);
-
-    /**
-     * Updates the game's internal systems (audio, animation, physics) once.
-     * 
-     * Note: This does not call the user-defined Game::update() function.
-     *
-     * This is useful for rendering animated splash screens.
-     */
-    void updateOnce();
-
-private:
-
-    /**
-     * TimeEvent represents the event that is sent to TimeListeners as a result of calling Game::schedule().
-     */
-    class TimeEvent
-    {
-    public:
-
-        TimeEvent(double time, TimeListener* timeListener, void* cookie);
-        bool operator<(const TimeEvent& v) const;
-        double time;
-        TimeListener* listener;
-        void* cookie;
-    };
-
-    /**
-     * Constructor.
-     *
-     * @param copy The game to copy.
-     */
-    Game(const Game& copy);
-
-    /**
-     * Starts the game.
-     */
-    bool startup();
-
-    /**
-     * Shuts down the game.
-     */
-    void shutdown();
-
-    /**
-     * Fires the time events that were scheduled to be called.
-     * 
-     * @param frameTime The current game frame time. Used to determine which time events need to be fired.
-     */
-    void fireTimeEvents(double frameTime);
-
-    /**
-     * Loads the game configuration.
-     */
-    void loadConfig();
-
-    /**
-     * Loads the gamepads from the configuration file.
-     */
-    void loadGamepads();
-
-    /** 
-     * Creates a Gamepad object from a .form file.
-     *
-     * @param gamepadId The gamepad id (typically equal to the corresponding player's number).
-     * @param gamepadFormPath The path to the .form file.
-     */
-    Gamepad* createGamepad(const char* gamepadId, const char* gamepadFormPath);
-
-    /**
-     * Converts the given string to a valid script callback enumeration value
-     * or to ScriptController::INVALID_CALLBACK if there is no valid conversion.
-     * 
-     * @param name The name of the callback.
-     * @return The corresponding callback enumeration value.
-     */
-    static ScriptController::ScriptCallback toCallback(const char* name);
-
-    bool _initialized;                          // If game has initialized yet.
-    State _state;                               // The game state.
-    static double _pausedTimeLast;              // The last time paused.
-    static double _pausedTimeTotal;             // The total time paused.
-    double _frameLastFPS;                       // The last time the frame count was updated.
-    unsigned int _frameCount;                   // The current frame count.
-    unsigned int _frameRate;                    // The current frame rate.
-    unsigned int _width;                        // The game's display width.
-    unsigned int _height;                       // The game's display height.
-    Rectangle _viewport;                        // the games's current viewport.
-    Vector4 _clearColor;                        // The clear color value last used for clearing the color buffer.
-    float _clearDepth;                          // The clear depth value last used for clearing the depth buffer.
-    int _clearStencil;                          // The clear stencil value last used for clearing the stencil buffer.
-    Properties* _properties;                    // Game configuration properties object.
-    AnimationController* _animationController;  // Controls the scheduling and running of animations.
-    AudioController* _audioController;          // Controls audio sources that are playing in the game.
-    PhysicsController* _physicsController;      // Controls the simulation of a physics scene and entities.
-    AudioListener* _audioListener;              // The audio listener in 3D space.
-<<<<<<< HEAD
-    std::vector<Gamepad*>* _gamepads;           // The connected gamepads.
-    std::priority_queue<TimeEvent, std::vector<TimeEvent>, std::less<TimeEvent> >* _timeEvents;     // Contains the scheduled time events.
-=======
-    ScriptController* _scriptController;        // Controls the scripting engine.
-    std::vector<Gamepad*> _gamepads;            // The connected gamepads.
-    std::priority_queue<TimeEvent, std::vector<TimeEvent>, std::less<TimeEvent> >* _timeEvents; // Contains the scheduled time events.
-    std::vector<ScriptListener*>* _scriptListeners; // Lua script listeners.
->>>>>>> ef44c23f
-
-    // Note: Do not add STL object member variables on the stack; this will cause false memory leaks to be reported.
-
-    friend class ScreenDisplayer;
-};
-
-}
-
-#include "Game.inl"
-
-#endif
+#ifndef GAME_H_
+#define GAME_H_
+
+#include <queue>
+
+#include "Keyboard.h"
+#include "Touch.h"
+#include "Mouse.h"
+#include "AudioController.h"
+#include "AnimationController.h"
+#include "PhysicsController.h"
+#include "ScriptController.h"
+#include "AudioListener.h"
+#include "Rectangle.h"
+#include "Vector4.h"
+#include "TimeListener.h"
+#include "Gamepad.h"
+
+namespace gameplay
+{
+
+/**
+ * Defines the basic game initialization, logic and platform delegates.
+ */
+class Game
+{
+public:
+    
+    /**
+     * The game states.
+     */
+    enum State
+    {
+        UNINITIALIZED,
+        RUNNING,
+        PAUSED
+    };
+
+    /**
+     * Flags used when clearing the active frame buffer targets.
+     */
+    enum ClearFlags
+    {
+        CLEAR_COLOR = GL_COLOR_BUFFER_BIT,
+        CLEAR_DEPTH = GL_DEPTH_BUFFER_BIT,
+        CLEAR_STENCIL = GL_STENCIL_BUFFER_BIT,
+        CLEAR_COLOR_DEPTH = CLEAR_COLOR | CLEAR_DEPTH,
+        CLEAR_COLOR_STENCIL = CLEAR_COLOR | CLEAR_STENCIL,
+        CLEAR_DEPTH_STENCIL = CLEAR_DEPTH | CLEAR_STENCIL,
+        CLEAR_COLOR_DEPTH_STENCIL = CLEAR_COLOR | CLEAR_DEPTH | CLEAR_STENCIL
+    };
+
+    /**
+     * Destructor.
+     */
+    virtual ~Game();
+
+    /**
+     * Gets the single instance of the game.
+     * 
+     * @return The single instance of the game.
+     */
+    static Game* getInstance();
+
+    /**
+     * Gets whether vertical sync is enabled for the game display.
+     * 
+     * @return true if vsync is enabled; false if not.
+     */
+    static bool isVsync();
+
+    /**
+     * Sets whether vertical sync is enabled for the game display.
+     *
+     * @param enable true if vsync is enabled; false if not.
+     */
+    static void setVsync(bool enable);
+
+    /**
+     * Gets the total absolute running time (in milliseconds) since Game::run().
+     * 
+     * @return The total absolute running time (in milliseconds).
+     */
+    static double getAbsoluteTime();
+
+    /**
+     * Gets the total game time (in milliseconds). This is the total accumulated game time (unpaused).
+     *
+     * You would typically use things in your game that you want to stop when the game is paused.
+     * This includes things such as game physics and animation.
+     * 
+     * @return The total game time (in milliseconds).
+     */
+    static double getGameTime();
+
+    /**
+     * Gets the game state.
+     *
+     * @return The current game state.
+     */
+    inline State getState() const;
+
+    /**
+     * Determines if the game has been initialized.
+     *
+     * @return true if the game initialization has completed, false otherwise.
+     */
+    inline bool isInitialized() const;
+
+    /**
+     * Returns the game configuration object.
+     *
+     * This method returns a Properties object containing the contents
+     * of the game.config file.
+     *
+     * @return The game conifguration Properties object.
+     */
+    Properties* getConfig() const;
+
+    /**
+     * Called to initialize the game, and begin running the game.
+     * 
+     * @return Zero for normal termination, or non-zero if an error occurred.
+     */
+    int run();
+
+    /**
+     * Pauses the game after being run.
+     */
+    void pause();
+
+    /**
+     * Resumes the game after being paused.
+     */
+    void resume();
+
+    /**
+     * Exits the game.
+     */
+    void exit();
+
+    /**
+     * Platform frame delagate.
+     *
+     * This is called every frame from the platform.
+     * This in turn calls back on the user implemented game methods: update() then render()
+     */
+    void frame();
+
+    /**
+     * Gets the current frame rate.
+     * 
+     * @return The current frame rate.
+     */
+    inline unsigned int getFrameRate() const;
+
+    /**
+     * Gets the game window width.
+     * 
+     * @return The game window width.
+     */
+    inline unsigned int getWidth() const;
+
+    /**
+     * Gets the game window height.
+     * 
+     * @return The game window height.
+     */
+    inline unsigned int getHeight() const;
+
+    /**
+     * Gets the game current viewport.
+     *
+     * The default viewport is Rectangle(0, 0, Game::getWidth(), Game::getHeight()).
+     */
+    inline const Rectangle& getViewport() const;
+
+    /**
+     * Set the game current viewport.
+     *
+     * The x, y, width and height of the viewport must all be positive.
+     *
+     * viewport The custom viewport to be set on the game.
+     */
+    void setViewport(const Rectangle& viewport);
+
+    /**
+     * Clears the specified resource buffers to the specified clear values. 
+     *
+     * @param flags The flags indicating which buffers to be cleared.
+     * @param clearColor The color value to clear to when the flags includes the color buffer.
+     * @param clearDepth The depth value to clear to when the flags includes the color buffer.
+     * @param clearStencil The stencil value to clear to when the flags includes the color buffer.
+     */
+    void clear(ClearFlags flags, const Vector4& clearColor, float clearDepth, int clearStencil);
+
+    /**
+     * Gets the audio controller for managing control of audio
+     * associated with the game.
+     *
+     * @return The audio controller for this game.
+     */
+    inline AudioController* getAudioController() const;
+
+    /**
+     * Gets the animation controller for managing control of animations
+     * associated with the game.
+     * 
+     * @return The animation controller for this game.
+     */
+    inline AnimationController* getAnimationController() const;
+
+    /**
+     * Gets the physics controller for managing control of physics
+     * associated with the game.
+     * 
+     * @return The physics controller for this game.
+     */
+    inline PhysicsController* getPhysicsController() const;
+
+    /**
+     * Gets the audio listener for 3D audio.
+     * 
+     * @return The audio listener for this game.
+     */
+    AudioListener* getAudioListener();
+
+    /**
+     * Menu callback on menu events for platforms with special menu keys or gestures.
+     */
+    virtual void menuEvent();
+    
+    /**
+     * Shows or hides the virtual keyboard (if supported).
+     *
+     * @param display true when virtual keyboard needs to be displayed; false otherwise.
+     */
+     inline void displayKeyboard(bool display);
+     
+    /**
+     * Keyboard callback on keyPress events.
+     *
+     * @param evt The key event that occured.
+     * @param key If evt is KEY_PRESS or KEY_RELEASE then key is the key code from Keyboard::Key.
+     *            If evt is KEY_CHAR then key is the unicode value of the character.
+     * 
+     * @see Keyboard::KeyEvent
+     * @see Keyboard::Key
+     */
+    virtual void keyEvent(Keyboard::KeyEvent evt, int key);
+
+    /**
+     * Touch callback on touch events.
+     *
+     * @param evt The touch event that occurred.
+     * @param x The x position of the touch in pixels. Left edge is zero.
+     * @param y The y position of the touch in pixels. Top edge is zero.
+     * @param contactIndex The order of occurrence for multiple touch contacts starting at zero.
+     *
+     * @see Touch::TouchEvent
+     */
+    virtual void touchEvent(Touch::TouchEvent evt, int x, int y, unsigned int contactIndex);
+
+    /**
+     * Mouse callback on mouse events. If the game does not consume the mouse move event or left mouse click event
+     * then it is interpreted as a touch event instead.
+     *
+     * @param evt The mouse event that occurred.
+     * @param x The x position of the mouse in pixels. Left edge is zero.
+     * @param y The y position of the mouse in pixels. Top edge is zero.
+     * @param wheelDelta The number of mouse wheel ticks. Positive is up (forward), negative is down (backward).
+     *
+     * @return True if the mouse event is consumed or false if it is not consumed.
+     *
+     * @see Mouse::MouseEvent
+     */
+    virtual bool mouseEvent(Mouse::MouseEvent evt, int x, int y, int wheelDelta);
+    
+    /** 
+     * Gets whether the current platform supports mouse input.
+     *
+     * @return true if a mouse is supported, false otherwise.
+     */
+    inline bool hasMouse();
+    
+    /**
+     * Gets whether mouse input is currently captured.
+     *
+     * @return is the mouse captured.
+     */
+    inline bool isMouseCaptured();
+    
+    /**
+     * Enables or disables mouse capture.
+     *
+     * On platforms that support a mouse, when mouse capture is enabled,
+     * the platform cursor will be hidden and the mouse will be warped
+     * to the center of the screen. While mouse capture is enabled,
+     * all mouse move events will then be delivered as deltas instead
+     * of absolute positions.
+     *
+     * @param captured true to enable mouse capture mode, false to disable it.
+     */
+    inline void setMouseCaptured(bool captured);
+    
+    /**
+     * Sets the visibility of the platform cursor.
+     *
+     * @param visible true to show the platform cursor, false to hide it.
+     */
+    inline void setCursorVisible(bool visible);
+    
+    /**
+     * Determines whether the platform cursor is currently visible.
+     *
+     * @return true if the platform cursor is visible, false otherwise.
+     */
+    inline bool isCursorVisible();
+
+    /**
+     * Gamepad callback on gamepad events.
+     *
+     * @param evt The gamepad event that occurred.
+     * @param gamepad the gamepad the event occurred on
+     */
+    virtual void gamepadEvent(Gamepad::GamepadEvent evt, Gamepad* gamepad);
+
+    /**
+     * Gets the number of gamepad's connected to the game.
+     * 
+     * @return The number of gamepad's connected to the game.
+     */
+    inline unsigned int getGamepadCount() const;
+
+    /**
+     * Gets the gamepad at the specified index.
+     *
+     * @param index The index to get the gamepad for: 0 <= index <= Game::getGamepadCount()
+     */
+    inline Gamepad* getGamepad(unsigned int index) const;
+
+    /**
+     * Sets muli-touch is to be enabled/disabled. Default is disabled.
+     *
+     * @param enabled true sets multi-touch is enabled, false to be disabled.
+     */
+    inline void setMultiTouch(bool enabled);
+
+    /**
+     * Is multi-touch mode enabled.
+     *
+     * @return true is multi-touch is enabled.
+     */
+    inline bool isMultiTouch() const;
+
+    /**
+     * Gets the current accelerometer values.
+     *
+     * @param pitch The pitch angle returned (in degrees). If NULL then not returned.
+     * @param roll The roll angle returned (in degrees). If NULL then not returned.
+     */
+    inline void getAccelerometerValues(float* pitch, float* roll);
+
+    /**
+     * Schedules a time event to be sent to the given TimeListener a given number of game milliseconds from now.
+     * Game time stops while the game is paused. A time offset of zero will fire the time event in the next frame.
+     * 
+     * @param timeOffset The number of game milliseconds in the future to schedule the event to be fired.
+     * @param timeListener The TimeListener that will receive the event.
+     * @param cookie The cookie data that the time event will contain.
+     * @script{ignore}
+     */
+    void schedule(float timeOffset, TimeListener* timeListener, void* cookie = 0);
+
+    /**
+     * Schedules a time event to be sent to the given TimeListener a given number of game milliseconds from now.
+     * Game time stops while the game is paused. A time offset of zero will fire the time event in the next frame.
+     * 
+     * Note: the given Lua function must take a single floating point number, which is the difference between the
+     * current game time and the target time (see TimeListener::timeEvent).
+     * 
+     * @param timeOffset The number of game milliseconds in the future to schedule the event to be fired.
+     * @param function The Lua script function that will receive the event.
+     */
+    void schedule(float timeOffset, const char* function);
+
+protected:
+
+    /**
+     * Constructor.
+     */
+    Game();
+
+    /**
+     * Initialize callback that is called just before the first frame when the game starts.
+     */
+    virtual void initialize() = 0;
+
+    /**
+     * Finalize callback that is called when the game on exits.
+     */
+    virtual void finalize() = 0;
+
+    /**
+     * Update callback for handling update routines.
+     *
+     * Called just before render, once per frame when game is running.
+     * Ideal for non-render code and game logic such as input and animation.
+     *
+     * @param elapsedTime The elapsed game time.
+     */
+    virtual void update(float elapsedTime) = 0;
+
+    /**
+     * Render callback for handling rendering routines.
+     *
+     * Called just after update, once per frame when game is running.
+     * Ideal for all rendering code.
+     *
+     * @param elapsedTime The elapsed game time.
+     */
+    virtual void render(float elapsedTime) = 0;
+
+    /**
+     * Renders a single frame once and then swaps it to the display.
+     *
+     * This is useful for rendering splash screens.
+     */
+    template <class T>
+    void renderOnce(T* instance, void (T::*method)(void*), void* cookie);
+
+    /**
+     * Renders a single frame once and then swaps it to the display.
+     * This calls the given Lua function, which should take no parameters and return nothing (void).
+     *
+     * This is useful for rendering splash screens.
+     */
+    inline void renderOnce(const char* function);
+
+    /**
+     * Updates the game's internal systems (audio, animation, physics) once.
+     * 
+     * Note: This does not call the user-defined Game::update() function.
+     *
+     * This is useful for rendering animated splash screens.
+     */
+    void updateOnce();
+
+private:
+
+    /**
+     * TimeEvent represents the event that is sent to TimeListeners as a result of calling Game::schedule().
+     */
+    class TimeEvent
+    {
+    public:
+
+        TimeEvent(double time, TimeListener* timeListener, void* cookie);
+        bool operator<(const TimeEvent& v) const;
+        double time;
+        TimeListener* listener;
+        void* cookie;
+    };
+
+    /**
+     * Constructor.
+     *
+     * @param copy The game to copy.
+     */
+    Game(const Game& copy);
+
+    /**
+     * Starts the game.
+     */
+    bool startup();
+
+    /**
+     * Shuts down the game.
+     */
+    void shutdown();
+
+    /**
+     * Fires the time events that were scheduled to be called.
+     * 
+     * @param frameTime The current game frame time. Used to determine which time events need to be fired.
+     */
+    void fireTimeEvents(double frameTime);
+
+    /**
+     * Loads the game configuration.
+     */
+    void loadConfig();
+
+    /**
+     * Loads the gamepads from the configuration file.
+     */
+    void loadGamepads();
+
+    /** 
+     * Creates a Gamepad object from a .form file.
+     *
+     * @param gamepadId The gamepad id (typically equal to the corresponding player's number).
+     * @param gamepadFormPath The path to the .form file.
+     */
+    Gamepad* createGamepad(const char* gamepadId, const char* gamepadFormPath);
+
+    /**
+     * Converts the given string to a valid script callback enumeration value
+     * or to ScriptController::INVALID_CALLBACK if there is no valid conversion.
+     * 
+     * @param name The name of the callback.
+     * @return The corresponding callback enumeration value.
+     */
+    static ScriptController::ScriptCallback toCallback(const char* name);
+
+    bool _initialized;                          // If game has initialized yet.
+    State _state;                               // The game state.
+    static double _pausedTimeLast;              // The last time paused.
+    static double _pausedTimeTotal;             // The total time paused.
+    double _frameLastFPS;                       // The last time the frame count was updated.
+    unsigned int _frameCount;                   // The current frame count.
+    unsigned int _frameRate;                    // The current frame rate.
+    unsigned int _width;                        // The game's display width.
+    unsigned int _height;                       // The game's display height.
+    Rectangle _viewport;                        // the games's current viewport.
+    Vector4 _clearColor;                        // The clear color value last used for clearing the color buffer.
+    float _clearDepth;                          // The clear depth value last used for clearing the depth buffer.
+    int _clearStencil;                          // The clear stencil value last used for clearing the stencil buffer.
+    Properties* _properties;                    // Game configuration properties object.
+    AnimationController* _animationController;  // Controls the scheduling and running of animations.
+    AudioController* _audioController;          // Controls audio sources that are playing in the game.
+    PhysicsController* _physicsController;      // Controls the simulation of a physics scene and entities.
+    AudioListener* _audioListener;              // The audio listener in 3D space.
+    std::vector<Gamepad*>* _gamepads;           // The connected gamepads.
+    std::priority_queue<TimeEvent, std::vector<TimeEvent>, std::less<TimeEvent> >* _timeEvents;     // Contains the scheduled time events.
+    ScriptController* _scriptController;            // Controls the scripting engine.
+    std::vector<ScriptListener*>* _scriptListeners; // Lua script listeners.
+
+    // Note: Do not add STL object member variables on the stack; this will cause false memory leaks to be reported.
+
+    friend class ScreenDisplayer;
+};
+
+}
+
+#include "Game.inl"
+
+#endif