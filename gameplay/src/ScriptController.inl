--- conflicted
+++ resolved
@@ -1,177 +1,172 @@
-#include "ScriptController.h"
+#include "ScriptController.h"
+
+namespace gameplay
+{
+
+template<typename T>T* ScriptUtil::getObjectPointer(int index, const char* type, bool nonNull)
+{
+    ScriptController* sc = Game::getInstance()->getScriptController();
+    if (lua_type(sc->_lua, index) == LUA_TNIL)
+    {
+        if (nonNull)
+        {
+            GP_ERROR("Attempting to pass NULL for required non-NULL parameter at index %d (likely a reference or by-value parameter).", index);
+        }
+
+        return NULL;
+    }
+    else if (lua_type(sc->_lua, index) == LUA_TTABLE)
+    {
+        // Get the size of the array.
+        lua_len(sc->_lua, index);
+        int size = luaL_checkint(sc->_lua, -1);
+
+        if (size <= 0)
+            return NULL;
+
+        // Create an array to store the values.
+        T* values = (T*)malloc(sizeof(T)*size);
+        
+        // Push the first key.
+        lua_pushnil(sc->_lua);
+        int i = 0;
+        for (; lua_next(sc->_lua, index) != 0 && i < size; i++)
+        {
+            void* p = lua_touserdata(sc->_lua, -1);
+            if (p != NULL)
+            {
+                if (lua_getmetatable(sc->_lua, -1))
+                {
+                    // Check if it matches the type's metatable.
+                    luaL_getmetatable(sc->_lua, type);
+                    if (lua_rawequal(sc->_lua, -1, -2))
+                    {
+                        lua_pop(sc->_lua, 2);
+                        T* ptr = (T*)((ScriptUtil::LuaObject*)p)->instance;
+                        if (ptr)
+                            memcpy((void*)&values[i], (void*)ptr, sizeof(T));
+                        else
+                            memset((void*)&values[i], 0, sizeof(T));
+
+                        lua_pop(sc->_lua, 1);
+                        continue;
+                    }
+                    lua_pop(sc->_lua, 1);
+
+                    // Check if it matches any of the derived types' metatables.
+                    const std::vector<std::string>& types = sc->_hierarchy[type];
+                    for (unsigned int k = 0, count = types.size(); k < count; k++)
+                    {
+                        luaL_getmetatable(sc->_lua, types[k].c_str());
+                        if (lua_rawequal(sc->_lua, -1, -2))
+                        {
+                            lua_pop(sc->_lua, 2);
+                            T* ptr = (T*)((ScriptUtil::LuaObject*)p)->instance;
+                            if (ptr)
+                                memcpy((void*)&values[i], (void*)ptr, sizeof(T));
+                            else
+                                memset((void*)&values[i], 0, sizeof(T));
 
-namespace gameplay
-{
-
-template<typename T>T* ScriptUtil::getObjectPointer(int index, const char* type, bool nonNull)
-{
-    ScriptController* sc = Game::getInstance()->getScriptController();
-    if (lua_type(sc->_lua, index) == LUA_TNIL)
-    {
-        if (nonNull)
-        {
-            GP_ERROR("Attempting to pass NULL for required non-NULL parameter at index %d (likely a reference or by-value parameter).", index);
-        }
-
-        return NULL;
-    }
-    else if (lua_type(sc->_lua, index) == LUA_TTABLE)
-    {
-        // Get the size of the array.
-        lua_len(sc->_lua, index);
-        int size = luaL_checkint(sc->_lua, -1);
-
-        if (size <= 0)
-            return NULL;
-
-        // Create an array to store the values.
-        T* values = (T*)malloc(sizeof(T)*size);
-        
-        // Push the first key.
-        lua_pushnil(sc->_lua);
-        int i = 0;
-        for (; lua_next(sc->_lua, index) != 0 && i < size; i++)
-        {
-            void* p = lua_touserdata(sc->_lua, -1);
-            if (p != NULL)
-            {
-                if (lua_getmetatable(sc->_lua, -1))
-                {
-                    // Check if it matches the type's metatable.
-                    luaL_getmetatable(sc->_lua, type);
-                    if (lua_rawequal(sc->_lua, -1, -2))
-                    {
-                        lua_pop(sc->_lua, 2);
-                        T* ptr = (T*)((ScriptUtil::LuaObject*)p)->instance;
-                        if (ptr)
-                            memcpy((void*)&values[i], (void*)ptr, sizeof(T));
-                        else
-                            memset((void*)&values[i], 0, sizeof(T));
-
-                        lua_pop(sc->_lua, 1);
-                        continue;
-                    }
-                    lua_pop(sc->_lua, 1);
-
-                    // Check if it matches any of the derived types' metatables.
-                    const std::vector<std::string>& types = sc->_hierarchy[type];
-                    for (unsigned int k = 0, count = types.size(); k < count; k++)
-                    {
-                        luaL_getmetatable(sc->_lua, types[k].c_str());
-                        if (lua_rawequal(sc->_lua, -1, -2))
-                        {
-                            lua_pop(sc->_lua, 2);
-                            T* ptr = (T*)((ScriptUtil::LuaObject*)p)->instance;
-                            if (ptr)
-                                memcpy((void*)&values[i], (void*)ptr, sizeof(T));
-                            else
-<<<<<<< HEAD
-                                memset((void*)&values[i], 0, sizeof(T));
-                            lua_pop(ScriptController::__instance->_lua, 1);
-=======
-                                memset(&values[i], 0, sizeof(T));
                             lua_pop(sc->_lua, 1);
->>>>>>> 73df1af3
-                            continue;
-                        }
-                        lua_pop(sc->_lua, 1);
-                    }
-            
-                    lua_pop(sc->_lua, 1);
-                }
-            }
-        }
-        
-        return values;
-    }
-    else
-    {
-        void* p = lua_touserdata(sc->_lua, index);
-        if (p != NULL)
-        {
-            if (lua_getmetatable(sc->_lua, index))
-            {
-                // Check if it matches the type's metatable.
-                luaL_getmetatable(sc->_lua, type);
-                if (lua_rawequal(sc->_lua, -1, -2))
-                {
-                    lua_pop(sc->_lua, 2);
-                    T* ptr = (T*)((ScriptUtil::LuaObject*)p)->instance;
-                    if (ptr == NULL && nonNull)
-                    {
-                        GP_ERROR("Attempting to pass NULL for required non-NULL parameter at index %d (likely a reference or by-value parameter).", index);
-                    }
-                    return ptr;
-                }
-                lua_pop(sc->_lua, 1);
-
-                // Check if it matches any of the derived types' metatables.
-                const std::vector<std::string>& types = sc->_hierarchy[type];
-                for (unsigned int i = 0, count = types.size(); i < count; i++)
-                {
-                    luaL_getmetatable(sc->_lua, types[i].c_str());
-                    if (lua_rawequal(sc->_lua, -1, -2))
-                    {
-                        lua_pop(sc->_lua, 2);
-                        T* ptr = (T*)((ScriptUtil::LuaObject*)p)->instance;
-                        if (ptr == NULL && nonNull)
-                        {
-                            GP_ERROR("Attempting to pass NULL for required non-NULL parameter at index %d (likely a reference or by-value parameter).", index);
-                        }
-                        return ptr;
-                    }
-                    lua_pop(sc->_lua, 1);
-                }
-            
-                lua_pop(sc->_lua, 1);
-            }
-        }
-
-        if (nonNull)
-        {
-            GP_ERROR("Failed to retrieve a valid object pointer of type '%s' for parameter %d.", type, index);
-        }
-        return NULL;
-    }
-}
-    
-template<typename T> T ScriptController::executeFunction(const char* func)
-{
-    executeFunctionHelper(1, func, NULL, NULL);
-    T value = (T)((ScriptUtil::LuaObject*)lua_touserdata(_lua, -1))->instance;
-    lua_pop(_lua, -1);
-    return value;
-}
-
-template<typename T> T ScriptController::executeFunction(const char* func, const char* args, ...)
-{
-    va_list list;
-    va_start(list, args);
-    executeFunctionHelper(1, func, args, &list);
-
-    T value = (T)((ScriptUtil::LuaObject*)lua_touserdata(_lua, -1))->instance;
-    lua_pop(_lua, -1);
-    va_end(list);
-    return value;
-}
-
-template<typename T>T* ScriptController::getObjectPointer(const char* type, const char* name)
-{
-    lua_getglobal(_lua, name);
-    void* userdata = luaL_checkudata(_lua, -1, type);
-    std::string msg = std::string("'") + std::string(type) + std::string("' expected.");
-    luaL_argcheck(_lua, userdata != NULL, 1, msg.c_str());
-    return (T*)((ScriptUtil::LuaObject*)userdata)->instance;
-}
-
-template<typename T>void ScriptController::setObjectPointer(const char* type, const char* name, T* v)
-{
-    ScriptUtil::LuaObject* object = (ScriptUtil::LuaObject*)lua_newuserdata(_lua, sizeof(ScriptUtil::LuaObject));
-    object->instance = (void*)v;
-    object->owns = false;
-    luaL_getmetatable(_lua, type);
-    lua_setmetatable(_lua, -2);
-    lua_setglobal(_lua, name);
-}
-
-}
+                            continue;
+                        }
+                        lua_pop(sc->_lua, 1);
+                    }
+                    lua_pop(sc->_lua, 1);
+                }
+            }
+        }
+        
+        return values;
+    }
+    else
+    {
+        void* p = lua_touserdata(sc->_lua, index);
+        if (p != NULL)
+        {
+            if (lua_getmetatable(sc->_lua, index))
+            {
+                // Check if it matches the type's metatable.
+                luaL_getmetatable(sc->_lua, type);
+                if (lua_rawequal(sc->_lua, -1, -2))
+                {
+                    lua_pop(sc->_lua, 2);
+                    T* ptr = (T*)((ScriptUtil::LuaObject*)p)->instance;
+                    if (ptr == NULL && nonNull)
+                    {
+                        GP_ERROR("Attempting to pass NULL for required non-NULL parameter at index %d (likely a reference or by-value parameter).", index);
+                    }
+                    return ptr;
+                }
+                lua_pop(sc->_lua, 1);
+
+                // Check if it matches any of the derived types' metatables.
+                const std::vector<std::string>& types = sc->_hierarchy[type];
+                for (unsigned int i = 0, count = types.size(); i < count; i++)
+                {
+                    luaL_getmetatable(sc->_lua, types[i].c_str());
+                    if (lua_rawequal(sc->_lua, -1, -2))
+                    {
+                        lua_pop(sc->_lua, 2);
+                        T* ptr = (T*)((ScriptUtil::LuaObject*)p)->instance;
+                        if (ptr == NULL && nonNull)
+                        {
+                            GP_ERROR("Attempting to pass NULL for required non-NULL parameter at index %d (likely a reference or by-value parameter).", index);
+                        }
+                        return ptr;
+                    }
+                    lua_pop(sc->_lua, 1);
+                }
+            
+                lua_pop(sc->_lua, 1);
+            }
+        }
+
+        if (nonNull)
+        {
+            GP_ERROR("Failed to retrieve a valid object pointer of type '%s' for parameter %d.", type, index);
+        }
+        return NULL;
+    }
+}
+    
+template<typename T> T ScriptController::executeFunction(const char* func)
+{
+    executeFunctionHelper(1, func, NULL, NULL);
+    T value = (T)((ScriptUtil::LuaObject*)lua_touserdata(_lua, -1))->instance;
+    lua_pop(_lua, -1);
+    return value;
+}
+
+template<typename T> T ScriptController::executeFunction(const char* func, const char* args, ...)
+{
+    va_list list;
+    va_start(list, args);
+    executeFunctionHelper(1, func, args, &list);
+
+    T value = (T)((ScriptUtil::LuaObject*)lua_touserdata(_lua, -1))->instance;
+    lua_pop(_lua, -1);
+    va_end(list);
+    return value;
+}
+
+template<typename T>T* ScriptController::getObjectPointer(const char* type, const char* name)
+{
+    lua_getglobal(_lua, name);
+    void* userdata = luaL_checkudata(_lua, -1, type);
+    std::string msg = std::string("'") + std::string(type) + std::string("' expected.");
+    luaL_argcheck(_lua, userdata != NULL, 1, msg.c_str());
+    return (T*)((ScriptUtil::LuaObject*)userdata)->instance;
+}
+
+template<typename T>void ScriptController::setObjectPointer(const char* type, const char* name, T* v)
+{
+    ScriptUtil::LuaObject* object = (ScriptUtil::LuaObject*)lua_newuserdata(_lua, sizeof(ScriptUtil::LuaObject));
+    object->instance = (void*)v;
+    object->owns = false;
+    luaL_getmetatable(_lua, type);
+    lua_setmetatable(_lua, -2);
+    lua_setglobal(_lua, name);
+}
+
+}