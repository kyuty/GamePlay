﻿<?xml version="1.0" encoding="utf-8"?>
<Project ToolsVersion="4.0" xmlns="http://schemas.microsoft.com/developer/msbuild/2003">
  <ItemGroup>
    <Filter Include="src">
      <UniqueIdentifier>{c4d4da1c-81e2-4944-901c-200e1c4d80e5}</UniqueIdentifier>
    </Filter>
    <Filter Include="res">
      <UniqueIdentifier>{4a30ac71-e135-47d3-9f56-baac7cffe64c}</UniqueIdentifier>
    </Filter>
    <Filter Include="res\shaders">
      <UniqueIdentifier>{be0b36f1-49ed-4a06-9f1f-57c654a554fe}</UniqueIdentifier>
    </Filter>
    <Filter Include="src\lua">
      <UniqueIdentifier>{21cf31c6-9c10-44cb-a864-d46a0e7bfe5e}</UniqueIdentifier>
    </Filter>
    <Filter Include="res\materials">
      <UniqueIdentifier>{b5f23c37-1023-4796-ba7b-b45aa30d67b6}</UniqueIdentifier>
    </Filter>
<<<<<<< HEAD
    <Filter Include="res\ui">
      <UniqueIdentifier>{eb377577-593a-469f-9361-b6950a99e431}</UniqueIdentifier>
    </Filter>
=======
>>>>>>> 57cf54b6
  </ItemGroup>
  <ItemGroup>
    <ClCompile Include="src\Plane.cpp">
      <Filter>src</Filter>
    </ClCompile>
    <ClCompile Include="src\PlatformBlackBerry.cpp">
      <Filter>src</Filter>
    </ClCompile>
    <ClCompile Include="src\PlatformWindows.cpp">
      <Filter>src</Filter>
    </ClCompile>
    <ClCompile Include="src\Quaternion.cpp">
      <Filter>src</Filter>
    </ClCompile>
    <ClCompile Include="src\Ray.cpp">
      <Filter>src</Filter>
    </ClCompile>
    <ClCompile Include="src\Rectangle.cpp">
      <Filter>src</Filter>
    </ClCompile>
    <ClCompile Include="src\Ref.cpp">
      <Filter>src</Filter>
    </ClCompile>
    <ClCompile Include="src\Scene.cpp">
      <Filter>src</Filter>
    </ClCompile>
    <ClCompile Include="src\SpriteBatch.cpp">
      <Filter>src</Filter>
    </ClCompile>
    <ClCompile Include="src\Texture.cpp">
      <Filter>src</Filter>
    </ClCompile>
    <ClCompile Include="src\Transform.cpp">
      <Filter>src</Filter>
    </ClCompile>
    <ClCompile Include="src\Vector2.cpp">
      <Filter>src</Filter>
    </ClCompile>
    <ClCompile Include="src\Vector3.cpp">
      <Filter>src</Filter>
    </ClCompile>
    <ClCompile Include="src\Vector4.cpp">
      <Filter>src</Filter>
    </ClCompile>
    <ClCompile Include="src\VertexAttributeBinding.cpp">
      <Filter>src</Filter>
    </ClCompile>
    <ClCompile Include="src\VertexFormat.cpp">
      <Filter>src</Filter>
    </ClCompile>
    <ClCompile Include="src\Properties.cpp">
      <Filter>src</Filter>
    </ClCompile>
    <ClCompile Include="src\Technique.cpp">
      <Filter>src</Filter>
    </ClCompile>
    <ClCompile Include="src\Pass.cpp">
      <Filter>src</Filter>
    </ClCompile>
    <ClCompile Include="src\RenderState.cpp">
      <Filter>src</Filter>
    </ClCompile>
    <ClCompile Include="src\PhysicsController.cpp">
      <Filter>src</Filter>
    </ClCompile>
    <ClCompile Include="src\PhysicsRigidBody.cpp">
      <Filter>src</Filter>
    </ClCompile>
    <ClCompile Include="src\PhysicsConstraint.cpp">
      <Filter>src</Filter>
    </ClCompile>
    <ClCompile Include="src\PhysicsHingeConstraint.cpp">
      <Filter>src</Filter>
    </ClCompile>
    <ClCompile Include="src\PhysicsFixedConstraint.cpp">
      <Filter>src</Filter>
    </ClCompile>
    <ClCompile Include="src\PhysicsGenericConstraint.cpp">
      <Filter>src</Filter>
    </ClCompile>
    <ClCompile Include="src\PhysicsSocketConstraint.cpp">
      <Filter>src</Filter>
    </ClCompile>
    <ClCompile Include="src\PhysicsSpringConstraint.cpp">
      <Filter>src</Filter>
    </ClCompile>
    <ClCompile Include="src\SceneLoader.cpp">
      <Filter>src</Filter>
    </ClCompile>
    <ClCompile Include="src\RenderTarget.cpp">
      <Filter>src</Filter>
    </ClCompile>
    <ClCompile Include="src\PlatformAndroid.cpp">
      <Filter>src</Filter>
    </ClCompile>
    <ClCompile Include="src\AbsoluteLayout.cpp">
      <Filter>src</Filter>
    </ClCompile>
    <ClCompile Include="src\RadioButton.cpp">
      <Filter>src</Filter>
    </ClCompile>
    <ClCompile Include="src\Slider.cpp">
      <Filter>src</Filter>
    </ClCompile>
    <ClCompile Include="src\VerticalLayout.cpp">
      <Filter>src</Filter>
    </ClCompile>
    <ClCompile Include="src\Theme.cpp">
      <Filter>src</Filter>
    </ClCompile>
    <ClCompile Include="src\TextBox.cpp">
      <Filter>src</Filter>
    </ClCompile>
    <ClCompile Include="src\PhysicsCharacter.cpp">
      <Filter>src</Filter>
    </ClCompile>
    <ClCompile Include="src\PhysicsCollisionObject.cpp">
      <Filter>src</Filter>
    </ClCompile>
    <ClCompile Include="src\PhysicsGhostObject.cpp">
      <Filter>src</Filter>
    </ClCompile>
    <ClCompile Include="src\PhysicsCollisionShape.cpp">
      <Filter>src</Filter>
    </ClCompile>
    <ClCompile Include="src\ThemeStyle.cpp">
      <Filter>src</Filter>
    </ClCompile>
    <ClCompile Include="src\ScriptController.cpp">
      <Filter>src</Filter>
    </ClCompile>
    <ClCompile Include="src\ScreenDisplayer.cpp">
      <Filter>src</Filter>
    </ClCompile>
    <ClCompile Include="src\AIAgent.cpp">
      <Filter>src</Filter>
    </ClCompile>
    <ClCompile Include="src\AIController.cpp">
      <Filter>src</Filter>
    </ClCompile>
    <ClCompile Include="src\AIMessage.cpp">
      <Filter>src</Filter>
    </ClCompile>
    <ClCompile Include="src\ScriptTarget.cpp">
      <Filter>src</Filter>
    </ClCompile>
    <ClCompile Include="src\PlatformLinux.cpp">
      <Filter>src</Filter>
    </ClCompile>
    <ClCompile Include="src\PhysicsVehicle.cpp">
      <Filter>src</Filter>
    </ClCompile>
    <ClCompile Include="src\PhysicsVehicleWheel.cpp">
      <Filter>src</Filter>
    </ClCompile>
    <ClCompile Include="src\Terrain.cpp">
      <Filter>src</Filter>
    </ClCompile>
    <ClCompile Include="src\TerrainPatch.cpp">
      <Filter>src</Filter>
    </ClCompile>
    <ClCompile Include="src\Platform.cpp">
      <Filter>src</Filter>
    </ClCompile>
    <ClCompile Include="src\AIState.cpp">
      <Filter>src</Filter>
    </ClCompile>
    <ClCompile Include="src\AIStateMachine.cpp">
      <Filter>src</Filter>
    </ClCompile>
    <ClCompile Include="src\Animation.cpp">
      <Filter>src</Filter>
    </ClCompile>
    <ClCompile Include="src\AnimationClip.cpp">
      <Filter>src</Filter>
    </ClCompile>
    <ClCompile Include="src\AnimationController.cpp">
      <Filter>src</Filter>
    </ClCompile>
    <ClCompile Include="src\AnimationTarget.cpp">
      <Filter>src</Filter>
    </ClCompile>
    <ClCompile Include="src\AnimationValue.cpp">
      <Filter>src</Filter>
    </ClCompile>
    <ClCompile Include="src\AudioBuffer.cpp">
      <Filter>src</Filter>
    </ClCompile>
    <ClCompile Include="src\AudioController.cpp">
      <Filter>src</Filter>
    </ClCompile>
    <ClCompile Include="src\AudioListener.cpp">
      <Filter>src</Filter>
    </ClCompile>
    <ClCompile Include="src\AudioSource.cpp">
      <Filter>src</Filter>
    </ClCompile>
    <ClCompile Include="src\BoundingBox.cpp">
      <Filter>src</Filter>
    </ClCompile>
    <ClCompile Include="src\BoundingSphere.cpp">
      <Filter>src</Filter>
    </ClCompile>
    <ClCompile Include="src\Bundle.cpp">
      <Filter>src</Filter>
    </ClCompile>
    <ClCompile Include="src\Button.cpp">
      <Filter>src</Filter>
    </ClCompile>
    <ClCompile Include="src\Camera.cpp">
      <Filter>src</Filter>
    </ClCompile>
    <ClCompile Include="src\CheckBox.cpp">
      <Filter>src</Filter>
    </ClCompile>
    <ClCompile Include="src\Container.cpp">
      <Filter>src</Filter>
    </ClCompile>
    <ClCompile Include="src\Control.cpp">
      <Filter>src</Filter>
    </ClCompile>
    <ClCompile Include="src\Curve.cpp">
      <Filter>src</Filter>
    </ClCompile>
    <ClCompile Include="src\DebugNew.cpp">
      <Filter>src</Filter>
    </ClCompile>
    <ClCompile Include="src\DepthStencilTarget.cpp">
      <Filter>src</Filter>
    </ClCompile>
    <ClCompile Include="src\Effect.cpp">
      <Filter>src</Filter>
    </ClCompile>
    <ClCompile Include="src\FileSystem.cpp">
      <Filter>src</Filter>
    </ClCompile>
    <ClCompile Include="src\FlowLayout.cpp">
      <Filter>src</Filter>
    </ClCompile>
    <ClCompile Include="src\Font.cpp">
      <Filter>src</Filter>
    </ClCompile>
    <ClCompile Include="src\Form.cpp">
      <Filter>src</Filter>
    </ClCompile>
    <ClCompile Include="src\FrameBuffer.cpp">
      <Filter>src</Filter>
    </ClCompile>
    <ClCompile Include="src\Frustum.cpp">
      <Filter>src</Filter>
    </ClCompile>
    <ClCompile Include="src\Game.cpp">
      <Filter>src</Filter>
    </ClCompile>
    <ClCompile Include="src\Gamepad.cpp">
      <Filter>src</Filter>
    </ClCompile>
    <ClCompile Include="src\gameplay-main-android.cpp">
      <Filter>src</Filter>
    </ClCompile>
    <ClCompile Include="src\gameplay-main-blackberry.cpp">
      <Filter>src</Filter>
    </ClCompile>
    <ClCompile Include="src\gameplay-main-linux.cpp">
      <Filter>src</Filter>
    </ClCompile>
    <ClCompile Include="src\gameplay-main-windows.cpp">
      <Filter>src</Filter>
    </ClCompile>
    <ClCompile Include="src\HeightField.cpp">
      <Filter>src</Filter>
    </ClCompile>
    <ClCompile Include="src\Image.cpp">
      <Filter>src</Filter>
    </ClCompile>
    <ClCompile Include="src\ImageControl.cpp">
      <Filter>src</Filter>
    </ClCompile>
    <ClCompile Include="src\Joint.cpp">
      <Filter>src</Filter>
    </ClCompile>
<<<<<<< HEAD
    <ClCompile Include="src\Joystick.cpp">
      <Filter>src</Filter>
    </ClCompile>
=======
>>>>>>> 57cf54b6
    <ClCompile Include="src\Label.cpp">
      <Filter>src</Filter>
    </ClCompile>
    <ClCompile Include="src\Layout.cpp">
      <Filter>src</Filter>
    </ClCompile>
    <ClCompile Include="src\Light.cpp">
      <Filter>src</Filter>
    </ClCompile>
    <ClCompile Include="src\Logger.cpp">
      <Filter>src</Filter>
    </ClCompile>
    <ClCompile Include="src\Material.cpp">
      <Filter>src</Filter>
    </ClCompile>
    <ClCompile Include="src\MaterialParameter.cpp">
      <Filter>src</Filter>
    </ClCompile>
    <ClCompile Include="src\MathUtil.cpp">
      <Filter>src</Filter>
    </ClCompile>
    <ClCompile Include="src\Matrix.cpp">
      <Filter>src</Filter>
    </ClCompile>
    <ClCompile Include="src\Mesh.cpp">
      <Filter>src</Filter>
    </ClCompile>
    <ClCompile Include="src\MeshBatch.cpp">
      <Filter>src</Filter>
    </ClCompile>
    <ClCompile Include="src\MeshPart.cpp">
      <Filter>src</Filter>
    </ClCompile>
    <ClCompile Include="src\MeshSkin.cpp">
      <Filter>src</Filter>
    </ClCompile>
    <ClCompile Include="src\Model.cpp">
      <Filter>src</Filter>
    </ClCompile>
    <ClCompile Include="src\Node.cpp">
      <Filter>src</Filter>
    </ClCompile>
    <ClCompile Include="src\ParticleEmitter.cpp">
      <Filter>src</Filter>
    </ClCompile>
    <ClCompile Include="src\ControlFactory.cpp">
      <Filter>src</Filter>
    </ClCompile>
    <ClCompile Include="src\lua\lua_AbsoluteLayout.cpp">
      <Filter>src\lua</Filter>
    </ClCompile>
    <ClCompile Include="src\lua\lua_AIAgent.cpp">
      <Filter>src\lua</Filter>
    </ClCompile>
    <ClCompile Include="src\lua\lua_AIAgentListener.cpp">
      <Filter>src\lua</Filter>
    </ClCompile>
    <ClCompile Include="src\lua\lua_AIController.cpp">
      <Filter>src\lua</Filter>
    </ClCompile>
    <ClCompile Include="src\lua\lua_AIMessage.cpp">
      <Filter>src\lua</Filter>
    </ClCompile>
    <ClCompile Include="src\lua\lua_AIMessageParameterType.cpp">
      <Filter>src\lua</Filter>
    </ClCompile>
    <ClCompile Include="src\lua\lua_AIState.cpp">
      <Filter>src\lua</Filter>
    </ClCompile>
    <ClCompile Include="src\lua\lua_AIStateListener.cpp">
      <Filter>src\lua</Filter>
    </ClCompile>
    <ClCompile Include="src\lua\lua_AIStateMachine.cpp">
      <Filter>src\lua</Filter>
    </ClCompile>
    <ClCompile Include="src\lua\lua_all_bindings.cpp">
      <Filter>src\lua</Filter>
    </ClCompile>
    <ClCompile Include="src\lua\lua_Animation.cpp">
      <Filter>src\lua</Filter>
    </ClCompile>
    <ClCompile Include="src\lua\lua_AnimationClip.cpp">
      <Filter>src\lua</Filter>
    </ClCompile>
    <ClCompile Include="src\lua\lua_AnimationClipListener.cpp">
      <Filter>src\lua</Filter>
    </ClCompile>
    <ClCompile Include="src\lua\lua_AnimationClipListenerEventType.cpp">
      <Filter>src\lua</Filter>
    </ClCompile>
    <ClCompile Include="src\lua\lua_AnimationController.cpp">
      <Filter>src\lua</Filter>
    </ClCompile>
    <ClCompile Include="src\lua\lua_AnimationTarget.cpp">
      <Filter>src\lua</Filter>
    </ClCompile>
    <ClCompile Include="src\lua\lua_AnimationValue.cpp">
      <Filter>src\lua</Filter>
    </ClCompile>
    <ClCompile Include="src\lua\lua_AudioBuffer.cpp">
      <Filter>src\lua</Filter>
    </ClCompile>
    <ClCompile Include="src\lua\lua_AudioController.cpp">
      <Filter>src\lua</Filter>
    </ClCompile>
    <ClCompile Include="src\lua\lua_AudioListener.cpp">
      <Filter>src\lua</Filter>
    </ClCompile>
    <ClCompile Include="src\lua\lua_AudioSource.cpp">
      <Filter>src\lua</Filter>
    </ClCompile>
    <ClCompile Include="src\lua\lua_AudioSourceState.cpp">
      <Filter>src\lua</Filter>
    </ClCompile>
    <ClCompile Include="src\lua\lua_BoundingBox.cpp">
      <Filter>src\lua</Filter>
    </ClCompile>
    <ClCompile Include="src\lua\lua_BoundingSphere.cpp">
      <Filter>src\lua</Filter>
    </ClCompile>
    <ClCompile Include="src\lua\lua_Bundle.cpp">
      <Filter>src\lua</Filter>
    </ClCompile>
    <ClCompile Include="src\lua\lua_Button.cpp">
      <Filter>src\lua</Filter>
    </ClCompile>
    <ClCompile Include="src\lua\lua_Camera.cpp">
      <Filter>src\lua</Filter>
    </ClCompile>
    <ClCompile Include="src\lua\lua_CameraType.cpp">
      <Filter>src\lua</Filter>
    </ClCompile>
    <ClCompile Include="src\lua\lua_CheckBox.cpp">
      <Filter>src\lua</Filter>
    </ClCompile>
    <ClCompile Include="src\lua\lua_Container.cpp">
      <Filter>src\lua</Filter>
    </ClCompile>
    <ClCompile Include="src\lua\lua_ContainerScroll.cpp">
      <Filter>src\lua</Filter>
    </ClCompile>
    <ClCompile Include="src\lua\lua_Control.cpp">
      <Filter>src\lua</Filter>
    </ClCompile>
    <ClCompile Include="src\lua\lua_ControlAlignment.cpp">
      <Filter>src\lua</Filter>
    </ClCompile>
    <ClCompile Include="src\lua\lua_ControlAutoSize.cpp">
      <Filter>src\lua</Filter>
    </ClCompile>
    <ClCompile Include="src\lua\lua_ControlListener.cpp">
      <Filter>src\lua</Filter>
    </ClCompile>
    <ClCompile Include="src\lua\lua_ControlListenerEventType.cpp">
      <Filter>src\lua</Filter>
    </ClCompile>
    <ClCompile Include="src\lua\lua_ControlState.cpp">
      <Filter>src\lua</Filter>
    </ClCompile>
    <ClCompile Include="src\lua\lua_Curve.cpp">
      <Filter>src\lua</Filter>
    </ClCompile>
    <ClCompile Include="src\lua\lua_CurveInterpolationType.cpp">
      <Filter>src\lua</Filter>
    </ClCompile>
    <ClCompile Include="src\lua\lua_DepthStencilTarget.cpp">
      <Filter>src\lua</Filter>
    </ClCompile>
    <ClCompile Include="src\lua\lua_DepthStencilTargetFormat.cpp">
      <Filter>src\lua</Filter>
    </ClCompile>
    <ClCompile Include="src\lua\lua_Effect.cpp">
      <Filter>src\lua</Filter>
    </ClCompile>
    <ClCompile Include="src\lua\lua_FileSystem.cpp">
      <Filter>src\lua</Filter>
    </ClCompile>
    <ClCompile Include="src\lua\lua_FlowLayout.cpp">
      <Filter>src\lua</Filter>
    </ClCompile>
    <ClCompile Include="src\lua\lua_Font.cpp">
      <Filter>src\lua</Filter>
    </ClCompile>
    <ClCompile Include="src\lua\lua_FontFormat.cpp">
      <Filter>src\lua</Filter>
    </ClCompile>
    <ClCompile Include="src\lua\lua_FontJustify.cpp">
      <Filter>src\lua</Filter>
    </ClCompile>
    <ClCompile Include="src\lua\lua_FontStyle.cpp">
      <Filter>src\lua</Filter>
    </ClCompile>
    <ClCompile Include="src\lua\lua_FontText.cpp">
      <Filter>src\lua</Filter>
    </ClCompile>
    <ClCompile Include="src\lua\lua_Form.cpp">
      <Filter>src\lua</Filter>
    </ClCompile>
    <ClCompile Include="src\lua\lua_FrameBuffer.cpp">
      <Filter>src\lua</Filter>
    </ClCompile>
    <ClCompile Include="src\lua\lua_Frustum.cpp">
      <Filter>src\lua</Filter>
    </ClCompile>
    <ClCompile Include="src\lua\lua_Game.cpp">
      <Filter>src\lua</Filter>
    </ClCompile>
    <ClCompile Include="src\lua\lua_GameClearFlags.cpp">
      <Filter>src\lua</Filter>
    </ClCompile>
    <ClCompile Include="src\lua\lua_Gamepad.cpp">
      <Filter>src\lua</Filter>
    </ClCompile>
    <ClCompile Include="src\lua\lua_GamepadButtonMapping.cpp">
      <Filter>src\lua</Filter>
    </ClCompile>
    <ClCompile Include="src\lua\lua_GamepadGamepadEvent.cpp">
      <Filter>src\lua</Filter>
    </ClCompile>
    <ClCompile Include="src\lua\lua_GameState.cpp">
      <Filter>src\lua</Filter>
    </ClCompile>
    <ClCompile Include="src\lua\lua_Gesture.cpp">
      <Filter>src\lua</Filter>
    </ClCompile>
    <ClCompile Include="src\lua\lua_GestureGestureEvent.cpp">
      <Filter>src\lua</Filter>
    </ClCompile>
    <ClCompile Include="src\lua\lua_Global.cpp">
      <Filter>src\lua</Filter>
    </ClCompile>
    <ClCompile Include="src\lua\lua_HeightField.cpp">
      <Filter>src\lua</Filter>
    </ClCompile>
    <ClCompile Include="src\lua\lua_Image.cpp">
      <Filter>src\lua</Filter>
    </ClCompile>
    <ClCompile Include="src\lua\lua_ImageControl.cpp">
      <Filter>src\lua</Filter>
    </ClCompile>
    <ClCompile Include="src\lua\lua_ImageFormat.cpp">
      <Filter>src\lua</Filter>
    </ClCompile>
    <ClCompile Include="src\lua\lua_Joint.cpp">
      <Filter>src\lua</Filter>
    </ClCompile>
<<<<<<< HEAD
    <ClCompile Include="src\lua\lua_Joystick.cpp">
      <Filter>src\lua</Filter>
    </ClCompile>
=======
>>>>>>> 57cf54b6
    <ClCompile Include="src\lua\lua_Keyboard.cpp">
      <Filter>src\lua</Filter>
    </ClCompile>
    <ClCompile Include="src\lua\lua_KeyboardKey.cpp">
      <Filter>src\lua</Filter>
    </ClCompile>
    <ClCompile Include="src\lua\lua_KeyboardKeyEvent.cpp">
      <Filter>src\lua</Filter>
    </ClCompile>
    <ClCompile Include="src\lua\lua_Label.cpp">
      <Filter>src\lua</Filter>
    </ClCompile>
    <ClCompile Include="src\lua\lua_Layout.cpp">
      <Filter>src\lua</Filter>
    </ClCompile>
    <ClCompile Include="src\lua\lua_LayoutType.cpp">
      <Filter>src\lua</Filter>
    </ClCompile>
    <ClCompile Include="src\lua\lua_Light.cpp">
      <Filter>src\lua</Filter>
    </ClCompile>
    <ClCompile Include="src\lua\lua_LightType.cpp">
      <Filter>src\lua</Filter>
    </ClCompile>
    <ClCompile Include="src\lua\lua_Logger.cpp">
      <Filter>src\lua</Filter>
    </ClCompile>
    <ClCompile Include="src\lua\lua_LoggerLevel.cpp">
      <Filter>src\lua</Filter>
    </ClCompile>
    <ClCompile Include="src\lua\lua_Material.cpp">
      <Filter>src\lua</Filter>
    </ClCompile>
    <ClCompile Include="src\lua\lua_MaterialParameter.cpp">
      <Filter>src\lua</Filter>
    </ClCompile>
    <ClCompile Include="src\lua\lua_MathUtil.cpp">
      <Filter>src\lua</Filter>
    </ClCompile>
    <ClCompile Include="src\lua\lua_Matrix.cpp">
      <Filter>src\lua</Filter>
    </ClCompile>
    <ClCompile Include="src\lua\lua_Mesh.cpp">
      <Filter>src\lua</Filter>
    </ClCompile>
    <ClCompile Include="src\lua\lua_MeshBatch.cpp">
      <Filter>src\lua</Filter>
    </ClCompile>
    <ClCompile Include="src\lua\lua_MeshIndexFormat.cpp">
      <Filter>src\lua</Filter>
    </ClCompile>
    <ClCompile Include="src\lua\lua_MeshPart.cpp">
      <Filter>src\lua</Filter>
    </ClCompile>
    <ClCompile Include="src\lua\lua_MeshPrimitiveType.cpp">
      <Filter>src\lua</Filter>
    </ClCompile>
    <ClCompile Include="src\lua\lua_MeshSkin.cpp">
      <Filter>src\lua</Filter>
    </ClCompile>
    <ClCompile Include="src\lua\lua_Model.cpp">
      <Filter>src\lua</Filter>
    </ClCompile>
    <ClCompile Include="src\lua\lua_Mouse.cpp">
      <Filter>src\lua</Filter>
    </ClCompile>
    <ClCompile Include="src\lua\lua_MouseMouseEvent.cpp">
      <Filter>src\lua</Filter>
    </ClCompile>
    <ClCompile Include="src\lua\lua_Node.cpp">
      <Filter>src\lua</Filter>
    </ClCompile>
    <ClCompile Include="src\lua\lua_NodeCloneContext.cpp">
      <Filter>src\lua</Filter>
    </ClCompile>
    <ClCompile Include="src\lua\lua_NodeType.cpp">
      <Filter>src\lua</Filter>
    </ClCompile>
    <ClCompile Include="src\lua\lua_ParticleEmitter.cpp">
      <Filter>src\lua</Filter>
    </ClCompile>
    <ClCompile Include="src\lua\lua_ParticleEmitterTextureBlending.cpp">
      <Filter>src\lua</Filter>
    </ClCompile>
    <ClCompile Include="src\lua\lua_Pass.cpp">
      <Filter>src\lua</Filter>
    </ClCompile>
    <ClCompile Include="src\lua\lua_PhysicsCharacter.cpp">
      <Filter>src\lua</Filter>
    </ClCompile>
    <ClCompile Include="src\lua\lua_PhysicsCollisionObject.cpp">
      <Filter>src\lua</Filter>
    </ClCompile>
    <ClCompile Include="src\lua\lua_PhysicsCollisionObjectCollisionListener.cpp">
      <Filter>src\lua</Filter>
    </ClCompile>
    <ClCompile Include="src\lua\lua_PhysicsCollisionObjectCollisionListenerEventType.cpp">
      <Filter>src\lua</Filter>
    </ClCompile>
    <ClCompile Include="src\lua\lua_PhysicsCollisionObjectCollisionPair.cpp">
      <Filter>src\lua</Filter>
    </ClCompile>
    <ClCompile Include="src\lua\lua_PhysicsCollisionObjectType.cpp">
      <Filter>src\lua</Filter>
    </ClCompile>
    <ClCompile Include="src\lua\lua_PhysicsCollisionShape.cpp">
      <Filter>src\lua</Filter>
    </ClCompile>
    <ClCompile Include="src\lua\lua_PhysicsCollisionShapeDefinition.cpp">
      <Filter>src\lua</Filter>
    </ClCompile>
    <ClCompile Include="src\lua\lua_PhysicsCollisionShapeType.cpp">
      <Filter>src\lua</Filter>
    </ClCompile>
    <ClCompile Include="src\lua\lua_PhysicsConstraint.cpp">
      <Filter>src\lua</Filter>
    </ClCompile>
    <ClCompile Include="src\lua\lua_PhysicsController.cpp">
      <Filter>src\lua</Filter>
    </ClCompile>
    <ClCompile Include="src\lua\lua_PhysicsControllerHitFilter.cpp">
      <Filter>src\lua</Filter>
    </ClCompile>
    <ClCompile Include="src\lua\lua_PhysicsControllerHitResult.cpp">
      <Filter>src\lua</Filter>
    </ClCompile>
    <ClCompile Include="src\lua\lua_PhysicsControllerListener.cpp">
      <Filter>src\lua</Filter>
    </ClCompile>
    <ClCompile Include="src\lua\lua_PhysicsControllerListenerEventType.cpp">
      <Filter>src\lua</Filter>
    </ClCompile>
    <ClCompile Include="src\lua\lua_PhysicsFixedConstraint.cpp">
      <Filter>src\lua</Filter>
    </ClCompile>
    <ClCompile Include="src\lua\lua_PhysicsGenericConstraint.cpp">
      <Filter>src\lua</Filter>
    </ClCompile>
    <ClCompile Include="src\lua\lua_PhysicsGhostObject.cpp">
      <Filter>src\lua</Filter>
    </ClCompile>
    <ClCompile Include="src\lua\lua_PhysicsHingeConstraint.cpp">
      <Filter>src\lua</Filter>
    </ClCompile>
    <ClCompile Include="src\lua\lua_PhysicsRigidBody.cpp">
      <Filter>src\lua</Filter>
    </ClCompile>
    <ClCompile Include="src\lua\lua_PhysicsRigidBodyParameters.cpp">
      <Filter>src\lua</Filter>
    </ClCompile>
    <ClCompile Include="src\lua\lua_PhysicsSocketConstraint.cpp">
      <Filter>src\lua</Filter>
    </ClCompile>
    <ClCompile Include="src\lua\lua_PhysicsSpringConstraint.cpp">
      <Filter>src\lua</Filter>
    </ClCompile>
    <ClCompile Include="src\lua\lua_PhysicsVehicle.cpp">
      <Filter>src\lua</Filter>
    </ClCompile>
    <ClCompile Include="src\lua\lua_PhysicsVehicleWheel.cpp">
      <Filter>src\lua</Filter>
    </ClCompile>
    <ClCompile Include="src\lua\lua_Plane.cpp">
      <Filter>src\lua</Filter>
    </ClCompile>
    <ClCompile Include="src\lua\lua_Platform.cpp">
      <Filter>src\lua</Filter>
    </ClCompile>
    <ClCompile Include="src\lua\lua_Properties.cpp">
      <Filter>src\lua</Filter>
    </ClCompile>
    <ClCompile Include="src\lua\lua_PropertiesType.cpp">
      <Filter>src\lua</Filter>
    </ClCompile>
    <ClCompile Include="src\lua\lua_Quaternion.cpp">
      <Filter>src\lua</Filter>
    </ClCompile>
    <ClCompile Include="src\lua\lua_RadioButton.cpp">
      <Filter>src\lua</Filter>
    </ClCompile>
    <ClCompile Include="src\lua\lua_Ray.cpp">
      <Filter>src\lua</Filter>
    </ClCompile>
    <ClCompile Include="src\lua\lua_Rectangle.cpp">
      <Filter>src\lua</Filter>
    </ClCompile>
    <ClCompile Include="src\lua\lua_Ref.cpp">
      <Filter>src\lua</Filter>
    </ClCompile>
    <ClCompile Include="src\lua\lua_RenderState.cpp">
      <Filter>src\lua</Filter>
    </ClCompile>
    <ClCompile Include="src\lua\lua_RenderStateAutoBinding.cpp">
      <Filter>src\lua</Filter>
    </ClCompile>
    <ClCompile Include="src\lua\lua_RenderStateBlend.cpp">
      <Filter>src\lua</Filter>
    </ClCompile>
    <ClCompile Include="src\lua\lua_RenderStateCullFaceSide.cpp">
      <Filter>src\lua</Filter>
    </ClCompile>
    <ClCompile Include="src\lua\lua_RenderStateDepthFunction.cpp">
      <Filter>src\lua</Filter>
    </ClCompile>
    <ClCompile Include="src\lua\lua_RenderStateFrontFace.cpp">
      <Filter>src\lua</Filter>
    </ClCompile>
    <ClCompile Include="src\lua\lua_RenderStateStateBlock.cpp">
      <Filter>src\lua</Filter>
    </ClCompile>
    <ClCompile Include="src\lua\lua_RenderStateStencilFunction.cpp">
      <Filter>src\lua</Filter>
    </ClCompile>
    <ClCompile Include="src\lua\lua_RenderStateStencilOperation.cpp">
      <Filter>src\lua</Filter>
    </ClCompile>
    <ClCompile Include="src\lua\lua_RenderTarget.cpp">
      <Filter>src\lua</Filter>
    </ClCompile>
    <ClCompile Include="src\lua\lua_Scene.cpp">
      <Filter>src\lua</Filter>
    </ClCompile>
    <ClCompile Include="src\lua\lua_ScreenDisplayer.cpp">
      <Filter>src\lua</Filter>
    </ClCompile>
    <ClCompile Include="src\lua\lua_ScriptController.cpp">
      <Filter>src\lua</Filter>
    </ClCompile>
    <ClCompile Include="src\lua\lua_ScriptTarget.cpp">
      <Filter>src\lua</Filter>
    </ClCompile>
    <ClCompile Include="src\lua\lua_Slider.cpp">
      <Filter>src\lua</Filter>
    </ClCompile>
    <ClCompile Include="src\lua\lua_SpriteBatch.cpp">
      <Filter>src\lua</Filter>
    </ClCompile>
    <ClCompile Include="src\lua\lua_Technique.cpp">
      <Filter>src\lua</Filter>
    </ClCompile>
    <ClCompile Include="src\lua\lua_Terrain.cpp">
      <Filter>src\lua</Filter>
    </ClCompile>
    <ClCompile Include="src\lua\lua_TerrainFlags.cpp">
      <Filter>src\lua</Filter>
    </ClCompile>
    <ClCompile Include="src\lua\lua_TextBox.cpp">
      <Filter>src\lua</Filter>
    </ClCompile>
    <ClCompile Include="src\lua\lua_TextBoxInputMode.cpp">
      <Filter>src\lua</Filter>
    </ClCompile>
    <ClCompile Include="src\lua\lua_Texture.cpp">
      <Filter>src\lua</Filter>
    </ClCompile>
    <ClCompile Include="src\lua\lua_TextureFilter.cpp">
      <Filter>src\lua</Filter>
    </ClCompile>
    <ClCompile Include="src\lua\lua_TextureFormat.cpp">
      <Filter>src\lua</Filter>
    </ClCompile>
    <ClCompile Include="src\lua\lua_TextureSampler.cpp">
      <Filter>src\lua</Filter>
    </ClCompile>
    <ClCompile Include="src\lua\lua_TextureWrap.cpp">
      <Filter>src\lua</Filter>
    </ClCompile>
    <ClCompile Include="src\lua\lua_Theme.cpp">
      <Filter>src\lua</Filter>
    </ClCompile>
    <ClCompile Include="src\lua\lua_ThemeSideRegions.cpp">
      <Filter>src\lua</Filter>
    </ClCompile>
    <ClCompile Include="src\lua\lua_ThemeStyle.cpp">
      <Filter>src\lua</Filter>
    </ClCompile>
    <ClCompile Include="src\lua\lua_ThemeThemeImage.cpp">
      <Filter>src\lua</Filter>
    </ClCompile>
    <ClCompile Include="src\lua\lua_ThemeUVs.cpp">
      <Filter>src\lua</Filter>
    </ClCompile>
    <ClCompile Include="src\lua\lua_Touch.cpp">
      <Filter>src\lua</Filter>
    </ClCompile>
    <ClCompile Include="src\lua\lua_TouchTouchEvent.cpp">
      <Filter>src\lua</Filter>
    </ClCompile>
    <ClCompile Include="src\lua\lua_Transform.cpp">
      <Filter>src\lua</Filter>
    </ClCompile>
    <ClCompile Include="src\lua\lua_TransformListener.cpp">
      <Filter>src\lua</Filter>
    </ClCompile>
    <ClCompile Include="src\lua\lua_Uniform.cpp">
      <Filter>src\lua</Filter>
    </ClCompile>
    <ClCompile Include="src\lua\lua_Vector2.cpp">
      <Filter>src\lua</Filter>
    </ClCompile>
    <ClCompile Include="src\lua\lua_Vector3.cpp">
      <Filter>src\lua</Filter>
    </ClCompile>
    <ClCompile Include="src\lua\lua_Vector4.cpp">
      <Filter>src\lua</Filter>
    </ClCompile>
    <ClCompile Include="src\lua\lua_VertexAttributeBinding.cpp">
      <Filter>src\lua</Filter>
    </ClCompile>
    <ClCompile Include="src\lua\lua_VertexFormat.cpp">
      <Filter>src\lua</Filter>
    </ClCompile>
    <ClCompile Include="src\lua\lua_VertexFormatElement.cpp">
      <Filter>src\lua</Filter>
    </ClCompile>
    <ClCompile Include="src\lua\lua_VertexFormatUsage.cpp">
      <Filter>src\lua</Filter>
    </ClCompile>
    <ClCompile Include="src\lua\lua_VerticalLayout.cpp">
      <Filter>src\lua</Filter>
    </ClCompile>
    <ClCompile Include="src\lua\lua_TerrainPatch.cpp">
      <Filter>src\lua</Filter>
    </ClCompile>
    <ClCompile Include="src\lua\lua_CameraListener.cpp">
      <Filter>src\lua</Filter>
    </ClCompile>
<<<<<<< HEAD
=======
    <ClCompile Include="src\JoystickControl.cpp">
      <Filter>src</Filter>
    </ClCompile>
    <ClCompile Include="src\lua\lua_JoystickControl.cpp">
      <Filter>src\lua</Filter>
    </ClCompile>
>>>>>>> 57cf54b6
  </ItemGroup>
  <ItemGroup>
    <ClInclude Include="src\Plane.h">
      <Filter>src</Filter>
    </ClInclude>
    <ClInclude Include="src\Platform.h">
      <Filter>src</Filter>
    </ClInclude>
    <ClInclude Include="src\Quaternion.h">
      <Filter>src</Filter>
    </ClInclude>
    <ClInclude Include="src\Ray.h">
      <Filter>src</Filter>
    </ClInclude>
    <ClInclude Include="src\Rectangle.h">
      <Filter>src</Filter>
    </ClInclude>
    <ClInclude Include="src\Ref.h">
      <Filter>src</Filter>
    </ClInclude>
    <ClInclude Include="src\Scene.h">
      <Filter>src</Filter>
    </ClInclude>
    <ClInclude Include="src\SpriteBatch.h">
      <Filter>src</Filter>
    </ClInclude>
    <ClInclude Include="src\Texture.h">
      <Filter>src</Filter>
    </ClInclude>
    <ClInclude Include="src\Transform.h">
      <Filter>src</Filter>
    </ClInclude>
    <ClInclude Include="src\Vector2.h">
      <Filter>src</Filter>
    </ClInclude>
    <ClInclude Include="src\Vector3.h">
      <Filter>src</Filter>
    </ClInclude>
    <ClInclude Include="src\Vector4.h">
      <Filter>src</Filter>
    </ClInclude>
    <ClInclude Include="src\VertexAttributeBinding.h">
      <Filter>src</Filter>
    </ClInclude>
    <ClInclude Include="src\VertexFormat.h">
      <Filter>src</Filter>
    </ClInclude>
    <ClInclude Include="src\ParticleEmitter.h">
      <Filter>src</Filter>
    </ClInclude>
    <ClInclude Include="src\Properties.h">
      <Filter>src</Filter>
    </ClInclude>
    <ClInclude Include="src\Technique.h">
      <Filter>src</Filter>
    </ClInclude>
    <ClInclude Include="src\Pass.h">
      <Filter>src</Filter>
    </ClInclude>
    <ClInclude Include="src\RenderState.h">
      <Filter>src</Filter>
    </ClInclude>
    <ClInclude Include="src\PhysicsController.h">
      <Filter>src</Filter>
    </ClInclude>
    <ClInclude Include="src\PhysicsRigidBody.h">
      <Filter>src</Filter>
    </ClInclude>
    <ClInclude Include="src\PhysicsConstraint.h">
      <Filter>src</Filter>
    </ClInclude>
    <ClInclude Include="src\PhysicsSpringConstraint.h">
      <Filter>src</Filter>
    </ClInclude>
    <ClInclude Include="src\PhysicsFixedConstraint.h">
      <Filter>src</Filter>
    </ClInclude>
    <ClInclude Include="src\PhysicsGenericConstraint.h">
      <Filter>src</Filter>
    </ClInclude>
    <ClInclude Include="src\PhysicsHingeConstraint.h">
      <Filter>src</Filter>
    </ClInclude>
    <ClInclude Include="src\PhysicsSocketConstraint.h">
      <Filter>src</Filter>
    </ClInclude>
    <ClInclude Include="src\SceneLoader.h">
      <Filter>src</Filter>
    </ClInclude>
    <ClInclude Include="src\RenderTarget.h">
      <Filter>src</Filter>
    </ClInclude>
    <ClInclude Include="src\Touch.h">
      <Filter>src</Filter>
    </ClInclude>
    <ClInclude Include="src\AbsoluteLayout.h">
      <Filter>src</Filter>
    </ClInclude>
    <ClInclude Include="src\RadioButton.h">
      <Filter>src</Filter>
    </ClInclude>
    <ClInclude Include="src\Slider.h">
      <Filter>src</Filter>
    </ClInclude>
    <ClInclude Include="src\VerticalLayout.h">
      <Filter>src</Filter>
    </ClInclude>
    <ClInclude Include="src\Theme.h">
      <Filter>src</Filter>
    </ClInclude>
    <ClInclude Include="src\TextBox.h">
      <Filter>src</Filter>
    </ClInclude>
    <ClInclude Include="src\PhysicsCharacter.h">
      <Filter>src</Filter>
    </ClInclude>
    <ClInclude Include="src\PhysicsCollisionObject.h">
      <Filter>src</Filter>
    </ClInclude>
    <ClInclude Include="src\TimeListener.h">
      <Filter>src</Filter>
    </ClInclude>
    <ClInclude Include="src\PhysicsGhostObject.h">
      <Filter>src</Filter>
    </ClInclude>
    <ClInclude Include="src\PhysicsCollisionShape.h">
      <Filter>src</Filter>
    </ClInclude>
    <ClInclude Include="src\ScreenDisplayer.h">
      <Filter>src</Filter>
    </ClInclude>
    <ClInclude Include="src\ThemeStyle.h">
      <Filter>src</Filter>
    </ClInclude>
    <ClInclude Include="src\ScriptController.h">
      <Filter>src</Filter>
    </ClInclude>
    <ClInclude Include="src\AIAgent.h">
      <Filter>src</Filter>
    </ClInclude>
    <ClInclude Include="src\AIController.h">
      <Filter>src</Filter>
    </ClInclude>
    <ClInclude Include="src\ScriptTarget.h">
      <Filter>src</Filter>
    </ClInclude>
    <ClInclude Include="src\PhysicsVehicleWheel.h">
      <Filter>src</Filter>
    </ClInclude>
    <ClInclude Include="src\PhysicsVehicle.h">
      <Filter>src</Filter>
    </ClInclude>
    <ClInclude Include="src\Stream.h">
      <Filter>src</Filter>
    </ClInclude>
    <ClInclude Include="src\Terrain.h">
      <Filter>src</Filter>
    </ClInclude>
    <ClInclude Include="src\TerrainPatch.h">
      <Filter>src</Filter>
    </ClInclude>
    <ClInclude Include="src\AIMessage.h">
      <Filter>src</Filter>
    </ClInclude>
    <ClInclude Include="src\AIState.h">
      <Filter>src</Filter>
    </ClInclude>
    <ClInclude Include="src\AIStateMachine.h">
      <Filter>src</Filter>
    </ClInclude>
    <ClInclude Include="src\Animation.h">
      <Filter>src</Filter>
    </ClInclude>
    <ClInclude Include="src\AnimationClip.h">
      <Filter>src</Filter>
    </ClInclude>
    <ClInclude Include="src\AnimationController.h">
      <Filter>src</Filter>
    </ClInclude>
    <ClInclude Include="src\AnimationTarget.h">
      <Filter>src</Filter>
    </ClInclude>
    <ClInclude Include="src\AnimationValue.h">
      <Filter>src</Filter>
    </ClInclude>
    <ClInclude Include="src\AudioBuffer.h">
      <Filter>src</Filter>
    </ClInclude>
    <ClInclude Include="src\AudioController.h">
      <Filter>src</Filter>
    </ClInclude>
    <ClInclude Include="src\AudioListener.h">
      <Filter>src</Filter>
    </ClInclude>
    <ClInclude Include="src\AudioSource.h">
      <Filter>src</Filter>
    </ClInclude>
    <ClInclude Include="src\Base.h">
      <Filter>src</Filter>
    </ClInclude>
    <ClInclude Include="src\BoundingBox.h">
      <Filter>src</Filter>
    </ClInclude>
    <ClInclude Include="src\BoundingSphere.h">
      <Filter>src</Filter>
    </ClInclude>
    <ClInclude Include="src\Bundle.h">
      <Filter>src</Filter>
    </ClInclude>
    <ClInclude Include="src\Button.h">
      <Filter>src</Filter>
    </ClInclude>
    <ClInclude Include="src\Camera.h">
      <Filter>src</Filter>
    </ClInclude>
    <ClInclude Include="src\CheckBox.h">
      <Filter>src</Filter>
    </ClInclude>
    <ClInclude Include="src\Container.h">
      <Filter>src</Filter>
    </ClInclude>
    <ClInclude Include="src\Control.h">
      <Filter>src</Filter>
    </ClInclude>
    <ClInclude Include="src\Curve.h">
      <Filter>src</Filter>
    </ClInclude>
    <ClInclude Include="src\DebugNew.h">
      <Filter>src</Filter>
    </ClInclude>
    <ClInclude Include="src\DepthStencilTarget.h">
      <Filter>src</Filter>
    </ClInclude>
    <ClInclude Include="src\Effect.h">
      <Filter>src</Filter>
    </ClInclude>
    <ClInclude Include="src\FileSystem.h">
      <Filter>src</Filter>
    </ClInclude>
    <ClInclude Include="src\FlowLayout.h">
      <Filter>src</Filter>
    </ClInclude>
    <ClInclude Include="src\Font.h">
      <Filter>src</Filter>
    </ClInclude>
    <ClInclude Include="src\Form.h">
      <Filter>src</Filter>
    </ClInclude>
    <ClInclude Include="src\FrameBuffer.h">
      <Filter>src</Filter>
    </ClInclude>
    <ClInclude Include="src\Frustum.h">
      <Filter>src</Filter>
    </ClInclude>
    <ClInclude Include="src\Game.h">
      <Filter>src</Filter>
    </ClInclude>
    <ClInclude Include="src\Gamepad.h">
      <Filter>src</Filter>
    </ClInclude>
    <ClInclude Include="src\gameplay.h">
      <Filter>src</Filter>
    </ClInclude>
    <ClInclude Include="src\Gesture.h">
      <Filter>src</Filter>
    </ClInclude>
    <ClInclude Include="src\HeightField.h">
      <Filter>src</Filter>
    </ClInclude>
    <ClInclude Include="src\Image.h">
      <Filter>src</Filter>
    </ClInclude>
    <ClInclude Include="src\ImageControl.h">
      <Filter>src</Filter>
    </ClInclude>
    <ClInclude Include="src\Joint.h">
      <Filter>src</Filter>
    </ClInclude>
<<<<<<< HEAD
    <ClInclude Include="src\Joystick.h">
      <Filter>src</Filter>
    </ClInclude>
=======
>>>>>>> 57cf54b6
    <ClInclude Include="src\Keyboard.h">
      <Filter>src</Filter>
    </ClInclude>
    <ClInclude Include="src\Label.h">
      <Filter>src</Filter>
    </ClInclude>
    <ClInclude Include="src\Layout.h">
      <Filter>src</Filter>
    </ClInclude>
    <ClInclude Include="src\Light.h">
      <Filter>src</Filter>
    </ClInclude>
    <ClInclude Include="src\Logger.h">
      <Filter>src</Filter>
    </ClInclude>
    <ClInclude Include="src\Material.h">
      <Filter>src</Filter>
    </ClInclude>
    <ClInclude Include="src\MaterialParameter.h">
      <Filter>src</Filter>
    </ClInclude>
    <ClInclude Include="src\MathUtil.h">
      <Filter>src</Filter>
    </ClInclude>
    <ClInclude Include="src\Matrix.h">
      <Filter>src</Filter>
    </ClInclude>
    <ClInclude Include="src\Mesh.h">
      <Filter>src</Filter>
    </ClInclude>
    <ClInclude Include="src\MeshBatch.h">
      <Filter>src</Filter>
    </ClInclude>
    <ClInclude Include="src\MeshPart.h">
      <Filter>src</Filter>
    </ClInclude>
    <ClInclude Include="src\MeshSkin.h">
      <Filter>src</Filter>
    </ClInclude>
    <ClInclude Include="src\Model.h">
      <Filter>src</Filter>
    </ClInclude>
    <ClInclude Include="src\Mouse.h">
      <Filter>src</Filter>
    </ClInclude>
    <ClInclude Include="src\Node.h">
      <Filter>src</Filter>
    </ClInclude>
    <ClInclude Include="src\ControlFactory.h">
      <Filter>src</Filter>
    </ClInclude>
    <ClInclude Include="src\lua\lua_AbsoluteLayout.h">
      <Filter>src\lua</Filter>
    </ClInclude>
    <ClInclude Include="src\lua\lua_AIAgent.h">
      <Filter>src\lua</Filter>
    </ClInclude>
    <ClInclude Include="src\lua\lua_AIAgentListener.h">
      <Filter>src\lua</Filter>
    </ClInclude>
    <ClInclude Include="src\lua\lua_AIController.h">
      <Filter>src\lua</Filter>
    </ClInclude>
    <ClInclude Include="src\lua\lua_AIMessage.h">
      <Filter>src\lua</Filter>
    </ClInclude>
    <ClInclude Include="src\lua\lua_AIMessageParameterType.h">
      <Filter>src\lua</Filter>
    </ClInclude>
    <ClInclude Include="src\lua\lua_AIState.h">
      <Filter>src\lua</Filter>
    </ClInclude>
    <ClInclude Include="src\lua\lua_AIStateListener.h">
      <Filter>src\lua</Filter>
    </ClInclude>
    <ClInclude Include="src\lua\lua_AIStateMachine.h">
      <Filter>src\lua</Filter>
    </ClInclude>
    <ClInclude Include="src\lua\lua_all_bindings.h">
      <Filter>src\lua</Filter>
    </ClInclude>
    <ClInclude Include="src\lua\lua_Animation.h">
      <Filter>src\lua</Filter>
    </ClInclude>
    <ClInclude Include="src\lua\lua_AnimationClip.h">
      <Filter>src\lua</Filter>
    </ClInclude>
    <ClInclude Include="src\lua\lua_AnimationClipListener.h">
      <Filter>src\lua</Filter>
    </ClInclude>
    <ClInclude Include="src\lua\lua_AnimationClipListenerEventType.h">
      <Filter>src\lua</Filter>
    </ClInclude>
    <ClInclude Include="src\lua\lua_AnimationController.h">
      <Filter>src\lua</Filter>
    </ClInclude>
    <ClInclude Include="src\lua\lua_AnimationTarget.h">
      <Filter>src\lua</Filter>
    </ClInclude>
    <ClInclude Include="src\lua\lua_AnimationValue.h">
      <Filter>src\lua</Filter>
    </ClInclude>
    <ClInclude Include="src\lua\lua_AudioBuffer.h">
      <Filter>src\lua</Filter>
    </ClInclude>
    <ClInclude Include="src\lua\lua_AudioController.h">
      <Filter>src\lua</Filter>
    </ClInclude>
    <ClInclude Include="src\lua\lua_AudioListener.h">
      <Filter>src\lua</Filter>
    </ClInclude>
    <ClInclude Include="src\lua\lua_AudioSource.h">
      <Filter>src\lua</Filter>
    </ClInclude>
    <ClInclude Include="src\lua\lua_AudioSourceState.h">
      <Filter>src\lua</Filter>
    </ClInclude>
    <ClInclude Include="src\lua\lua_BoundingBox.h">
      <Filter>src\lua</Filter>
    </ClInclude>
    <ClInclude Include="src\lua\lua_BoundingSphere.h">
      <Filter>src\lua</Filter>
    </ClInclude>
    <ClInclude Include="src\lua\lua_Bundle.h">
      <Filter>src\lua</Filter>
    </ClInclude>
    <ClInclude Include="src\lua\lua_Button.h">
      <Filter>src\lua</Filter>
    </ClInclude>
    <ClInclude Include="src\lua\lua_Camera.h">
      <Filter>src\lua</Filter>
    </ClInclude>
    <ClInclude Include="src\lua\lua_CameraType.h">
      <Filter>src\lua</Filter>
    </ClInclude>
    <ClInclude Include="src\lua\lua_CheckBox.h">
      <Filter>src\lua</Filter>
    </ClInclude>
    <ClInclude Include="src\lua\lua_Container.h">
      <Filter>src\lua</Filter>
    </ClInclude>
    <ClInclude Include="src\lua\lua_ContainerScroll.h">
      <Filter>src\lua</Filter>
    </ClInclude>
    <ClInclude Include="src\lua\lua_Control.h">
      <Filter>src\lua</Filter>
    </ClInclude>
    <ClInclude Include="src\lua\lua_ControlAlignment.h">
      <Filter>src\lua</Filter>
    </ClInclude>
    <ClInclude Include="src\lua\lua_ControlAutoSize.h">
      <Filter>src\lua</Filter>
    </ClInclude>
    <ClInclude Include="src\lua\lua_ControlListener.h">
      <Filter>src\lua</Filter>
    </ClInclude>
    <ClInclude Include="src\lua\lua_ControlListenerEventType.h">
      <Filter>src\lua</Filter>
    </ClInclude>
    <ClInclude Include="src\lua\lua_ControlState.h">
      <Filter>src\lua</Filter>
    </ClInclude>
    <ClInclude Include="src\lua\lua_Curve.h">
      <Filter>src\lua</Filter>
    </ClInclude>
    <ClInclude Include="src\lua\lua_CurveInterpolationType.h">
      <Filter>src\lua</Filter>
    </ClInclude>
    <ClInclude Include="src\lua\lua_DepthStencilTarget.h">
      <Filter>src\lua</Filter>
    </ClInclude>
    <ClInclude Include="src\lua\lua_DepthStencilTargetFormat.h">
      <Filter>src\lua</Filter>
    </ClInclude>
    <ClInclude Include="src\lua\lua_Effect.h">
      <Filter>src\lua</Filter>
    </ClInclude>
    <ClInclude Include="src\lua\lua_FileSystem.h">
      <Filter>src\lua</Filter>
    </ClInclude>
    <ClInclude Include="src\lua\lua_FlowLayout.h">
      <Filter>src\lua</Filter>
    </ClInclude>
    <ClInclude Include="src\lua\lua_Font.h">
      <Filter>src\lua</Filter>
    </ClInclude>
    <ClInclude Include="src\lua\lua_FontFormat.h">
      <Filter>src\lua</Filter>
    </ClInclude>
    <ClInclude Include="src\lua\lua_FontJustify.h">
      <Filter>src\lua</Filter>
    </ClInclude>
    <ClInclude Include="src\lua\lua_FontStyle.h">
      <Filter>src\lua</Filter>
    </ClInclude>
    <ClInclude Include="src\lua\lua_FontText.h">
      <Filter>src\lua</Filter>
    </ClInclude>
    <ClInclude Include="src\lua\lua_Form.h">
      <Filter>src\lua</Filter>
    </ClInclude>
    <ClInclude Include="src\lua\lua_FrameBuffer.h">
      <Filter>src\lua</Filter>
    </ClInclude>
    <ClInclude Include="src\lua\lua_Frustum.h">
      <Filter>src\lua</Filter>
    </ClInclude>
    <ClInclude Include="src\lua\lua_Game.h">
      <Filter>src\lua</Filter>
    </ClInclude>
    <ClInclude Include="src\lua\lua_GameClearFlags.h">
      <Filter>src\lua</Filter>
    </ClInclude>
    <ClInclude Include="src\lua\lua_Gamepad.h">
      <Filter>src\lua</Filter>
    </ClInclude>
    <ClInclude Include="src\lua\lua_GamepadButtonMapping.h">
      <Filter>src\lua</Filter>
    </ClInclude>
    <ClInclude Include="src\lua\lua_GamepadGamepadEvent.h">
      <Filter>src\lua</Filter>
    </ClInclude>
    <ClInclude Include="src\lua\lua_GameState.h">
      <Filter>src\lua</Filter>
    </ClInclude>
    <ClInclude Include="src\lua\lua_Gesture.h">
      <Filter>src\lua</Filter>
    </ClInclude>
    <ClInclude Include="src\lua\lua_GestureGestureEvent.h">
      <Filter>src\lua</Filter>
    </ClInclude>
    <ClInclude Include="src\lua\lua_Global.h">
      <Filter>src\lua</Filter>
    </ClInclude>
    <ClInclude Include="src\lua\lua_HeightField.h">
      <Filter>src\lua</Filter>
    </ClInclude>
    <ClInclude Include="src\lua\lua_Image.h">
      <Filter>src\lua</Filter>
    </ClInclude>
    <ClInclude Include="src\lua\lua_ImageControl.h">
      <Filter>src\lua</Filter>
    </ClInclude>
    <ClInclude Include="src\lua\lua_ImageFormat.h">
      <Filter>src\lua</Filter>
    </ClInclude>
    <ClInclude Include="src\lua\lua_Joint.h">
      <Filter>src\lua</Filter>
    </ClInclude>
<<<<<<< HEAD
    <ClInclude Include="src\lua\lua_Joystick.h">
      <Filter>src\lua</Filter>
    </ClInclude>
=======
>>>>>>> 57cf54b6
    <ClInclude Include="src\lua\lua_Keyboard.h">
      <Filter>src\lua</Filter>
    </ClInclude>
    <ClInclude Include="src\lua\lua_KeyboardKey.h">
      <Filter>src\lua</Filter>
    </ClInclude>
    <ClInclude Include="src\lua\lua_KeyboardKeyEvent.h">
      <Filter>src\lua</Filter>
    </ClInclude>
    <ClInclude Include="src\lua\lua_Label.h">
      <Filter>src\lua</Filter>
    </ClInclude>
    <ClInclude Include="src\lua\lua_Layout.h">
      <Filter>src\lua</Filter>
    </ClInclude>
    <ClInclude Include="src\lua\lua_LayoutType.h">
      <Filter>src\lua</Filter>
    </ClInclude>
    <ClInclude Include="src\lua\lua_Light.h">
      <Filter>src\lua</Filter>
    </ClInclude>
    <ClInclude Include="src\lua\lua_LightType.h">
      <Filter>src\lua</Filter>
    </ClInclude>
    <ClInclude Include="src\lua\lua_Logger.h">
      <Filter>src\lua</Filter>
    </ClInclude>
    <ClInclude Include="src\lua\lua_LoggerLevel.h">
      <Filter>src\lua</Filter>
    </ClInclude>
    <ClInclude Include="src\lua\lua_Material.h">
      <Filter>src\lua</Filter>
    </ClInclude>
    <ClInclude Include="src\lua\lua_MaterialParameter.h">
      <Filter>src\lua</Filter>
    </ClInclude>
    <ClInclude Include="src\lua\lua_MathUtil.h">
      <Filter>src\lua</Filter>
    </ClInclude>
    <ClInclude Include="src\lua\lua_Matrix.h">
      <Filter>src\lua</Filter>
    </ClInclude>
    <ClInclude Include="src\lua\lua_Mesh.h">
      <Filter>src\lua</Filter>
    </ClInclude>
    <ClInclude Include="src\lua\lua_MeshBatch.h">
      <Filter>src\lua</Filter>
    </ClInclude>
    <ClInclude Include="src\lua\lua_MeshIndexFormat.h">
      <Filter>src\lua</Filter>
    </ClInclude>
    <ClInclude Include="src\lua\lua_MeshPart.h">
      <Filter>src\lua</Filter>
    </ClInclude>
    <ClInclude Include="src\lua\lua_MeshPrimitiveType.h">
      <Filter>src\lua</Filter>
    </ClInclude>
    <ClInclude Include="src\lua\lua_MeshSkin.h">
      <Filter>src\lua</Filter>
    </ClInclude>
    <ClInclude Include="src\lua\lua_Model.h">
      <Filter>src\lua</Filter>
    </ClInclude>
    <ClInclude Include="src\lua\lua_Mouse.h">
      <Filter>src\lua</Filter>
    </ClInclude>
    <ClInclude Include="src\lua\lua_MouseMouseEvent.h">
      <Filter>src\lua</Filter>
    </ClInclude>
    <ClInclude Include="src\lua\lua_Node.h">
      <Filter>src\lua</Filter>
    </ClInclude>
    <ClInclude Include="src\lua\lua_NodeCloneContext.h">
      <Filter>src\lua</Filter>
    </ClInclude>
    <ClInclude Include="src\lua\lua_NodeType.h">
      <Filter>src\lua</Filter>
    </ClInclude>
    <ClInclude Include="src\lua\lua_ParticleEmitter.h">
      <Filter>src\lua</Filter>
    </ClInclude>
    <ClInclude Include="src\lua\lua_ParticleEmitterTextureBlending.h">
      <Filter>src\lua</Filter>
    </ClInclude>
    <ClInclude Include="src\lua\lua_Pass.h">
      <Filter>src\lua</Filter>
    </ClInclude>
    <ClInclude Include="src\lua\lua_PhysicsCharacter.h">
      <Filter>src\lua</Filter>
    </ClInclude>
    <ClInclude Include="src\lua\lua_PhysicsCollisionObject.h">
      <Filter>src\lua</Filter>
    </ClInclude>
    <ClInclude Include="src\lua\lua_PhysicsCollisionObjectCollisionListener.h">
      <Filter>src\lua</Filter>
    </ClInclude>
    <ClInclude Include="src\lua\lua_PhysicsCollisionObjectCollisionListenerEventType.h">
      <Filter>src\lua</Filter>
    </ClInclude>
    <ClInclude Include="src\lua\lua_PhysicsCollisionObjectCollisionPair.h">
      <Filter>src\lua</Filter>
    </ClInclude>
    <ClInclude Include="src\lua\lua_PhysicsCollisionObjectType.h">
      <Filter>src\lua</Filter>
    </ClInclude>
    <ClInclude Include="src\lua\lua_PhysicsCollisionShape.h">
      <Filter>src\lua</Filter>
    </ClInclude>
    <ClInclude Include="src\lua\lua_PhysicsCollisionShapeDefinition.h">
      <Filter>src\lua</Filter>
    </ClInclude>
    <ClInclude Include="src\lua\lua_PhysicsCollisionShapeType.h">
      <Filter>src\lua</Filter>
    </ClInclude>
    <ClInclude Include="src\lua\lua_PhysicsConstraint.h">
      <Filter>src\lua</Filter>
    </ClInclude>
    <ClInclude Include="src\lua\lua_PhysicsController.h">
      <Filter>src\lua</Filter>
    </ClInclude>
    <ClInclude Include="src\lua\lua_PhysicsControllerHitFilter.h">
      <Filter>src\lua</Filter>
    </ClInclude>
    <ClInclude Include="src\lua\lua_PhysicsControllerHitResult.h">
      <Filter>src\lua</Filter>
    </ClInclude>
    <ClInclude Include="src\lua\lua_PhysicsControllerListener.h">
      <Filter>src\lua</Filter>
    </ClInclude>
    <ClInclude Include="src\lua\lua_PhysicsControllerListenerEventType.h">
      <Filter>src\lua</Filter>
    </ClInclude>
    <ClInclude Include="src\lua\lua_PhysicsFixedConstraint.h">
      <Filter>src\lua</Filter>
    </ClInclude>
    <ClInclude Include="src\lua\lua_PhysicsGenericConstraint.h">
      <Filter>src\lua</Filter>
    </ClInclude>
    <ClInclude Include="src\lua\lua_PhysicsGhostObject.h">
      <Filter>src\lua</Filter>
    </ClInclude>
    <ClInclude Include="src\lua\lua_PhysicsHingeConstraint.h">
      <Filter>src\lua</Filter>
    </ClInclude>
    <ClInclude Include="src\lua\lua_PhysicsRigidBody.h">
      <Filter>src\lua</Filter>
    </ClInclude>
    <ClInclude Include="src\lua\lua_PhysicsRigidBodyParameters.h">
      <Filter>src\lua</Filter>
    </ClInclude>
    <ClInclude Include="src\lua\lua_PhysicsSocketConstraint.h">
      <Filter>src\lua</Filter>
    </ClInclude>
    <ClInclude Include="src\lua\lua_PhysicsSpringConstraint.h">
      <Filter>src\lua</Filter>
    </ClInclude>
    <ClInclude Include="src\lua\lua_PhysicsVehicle.h">
      <Filter>src\lua</Filter>
    </ClInclude>
    <ClInclude Include="src\lua\lua_PhysicsVehicleWheel.h">
      <Filter>src\lua</Filter>
    </ClInclude>
    <ClInclude Include="src\lua\lua_Plane.h">
      <Filter>src\lua</Filter>
    </ClInclude>
    <ClInclude Include="src\lua\lua_Platform.h">
      <Filter>src\lua</Filter>
    </ClInclude>
    <ClInclude Include="src\lua\lua_Properties.h">
      <Filter>src\lua</Filter>
    </ClInclude>
    <ClInclude Include="src\lua\lua_PropertiesType.h">
      <Filter>src\lua</Filter>
    </ClInclude>
    <ClInclude Include="src\lua\lua_Quaternion.h">
      <Filter>src\lua</Filter>
    </ClInclude>
    <ClInclude Include="src\lua\lua_RadioButton.h">
      <Filter>src\lua</Filter>
    </ClInclude>
    <ClInclude Include="src\lua\lua_Ray.h">
      <Filter>src\lua</Filter>
    </ClInclude>
    <ClInclude Include="src\lua\lua_Rectangle.h">
      <Filter>src\lua</Filter>
    </ClInclude>
    <ClInclude Include="src\lua\lua_Ref.h">
      <Filter>src\lua</Filter>
    </ClInclude>
    <ClInclude Include="src\lua\lua_RenderState.h">
      <Filter>src\lua</Filter>
    </ClInclude>
    <ClInclude Include="src\lua\lua_RenderStateAutoBinding.h">
      <Filter>src\lua</Filter>
    </ClInclude>
    <ClInclude Include="src\lua\lua_RenderStateBlend.h">
      <Filter>src\lua</Filter>
    </ClInclude>
    <ClInclude Include="src\lua\lua_RenderStateCullFaceSide.h">
      <Filter>src\lua</Filter>
    </ClInclude>
    <ClInclude Include="src\lua\lua_RenderStateDepthFunction.h">
      <Filter>src\lua</Filter>
    </ClInclude>
    <ClInclude Include="src\lua\lua_RenderStateFrontFace.h">
      <Filter>src\lua</Filter>
    </ClInclude>
    <ClInclude Include="src\lua\lua_RenderStateStateBlock.h">
      <Filter>src\lua</Filter>
    </ClInclude>
    <ClInclude Include="src\lua\lua_RenderStateStencilFunction.h">
      <Filter>src\lua</Filter>
    </ClInclude>
    <ClInclude Include="src\lua\lua_RenderStateStencilOperation.h">
      <Filter>src\lua</Filter>
    </ClInclude>
    <ClInclude Include="src\lua\lua_RenderTarget.h">
      <Filter>src\lua</Filter>
    </ClInclude>
    <ClInclude Include="src\lua\lua_Scene.h">
      <Filter>src\lua</Filter>
    </ClInclude>
    <ClInclude Include="src\lua\lua_ScreenDisplayer.h">
      <Filter>src\lua</Filter>
    </ClInclude>
    <ClInclude Include="src\lua\lua_ScriptController.h">
      <Filter>src\lua</Filter>
    </ClInclude>
    <ClInclude Include="src\lua\lua_ScriptTarget.h">
      <Filter>src\lua</Filter>
    </ClInclude>
    <ClInclude Include="src\lua\lua_Slider.h">
      <Filter>src\lua</Filter>
    </ClInclude>
    <ClInclude Include="src\lua\lua_SpriteBatch.h">
      <Filter>src\lua</Filter>
    </ClInclude>
    <ClInclude Include="src\lua\lua_Technique.h">
      <Filter>src\lua</Filter>
    </ClInclude>
    <ClInclude Include="src\lua\lua_Terrain.h">
      <Filter>src\lua</Filter>
    </ClInclude>
    <ClInclude Include="src\lua\lua_TerrainFlags.h">
      <Filter>src\lua</Filter>
    </ClInclude>
    <ClInclude Include="src\lua\lua_TextBox.h">
      <Filter>src\lua</Filter>
    </ClInclude>
    <ClInclude Include="src\lua\lua_TextBoxInputMode.h">
      <Filter>src\lua</Filter>
    </ClInclude>
    <ClInclude Include="src\lua\lua_Texture.h">
      <Filter>src\lua</Filter>
    </ClInclude>
    <ClInclude Include="src\lua\lua_TextureFilter.h">
      <Filter>src\lua</Filter>
    </ClInclude>
    <ClInclude Include="src\lua\lua_TextureFormat.h">
      <Filter>src\lua</Filter>
    </ClInclude>
    <ClInclude Include="src\lua\lua_TextureSampler.h">
      <Filter>src\lua</Filter>
    </ClInclude>
    <ClInclude Include="src\lua\lua_TextureWrap.h">
      <Filter>src\lua</Filter>
    </ClInclude>
    <ClInclude Include="src\lua\lua_Theme.h">
      <Filter>src\lua</Filter>
    </ClInclude>
    <ClInclude Include="src\lua\lua_ThemeSideRegions.h">
      <Filter>src\lua</Filter>
    </ClInclude>
    <ClInclude Include="src\lua\lua_ThemeStyle.h">
      <Filter>src\lua</Filter>
    </ClInclude>
    <ClInclude Include="src\lua\lua_ThemeThemeImage.h">
      <Filter>src\lua</Filter>
    </ClInclude>
    <ClInclude Include="src\lua\lua_ThemeUVs.h">
      <Filter>src\lua</Filter>
    </ClInclude>
    <ClInclude Include="src\lua\lua_Touch.h">
      <Filter>src\lua</Filter>
    </ClInclude>
    <ClInclude Include="src\lua\lua_TouchTouchEvent.h">
      <Filter>src\lua</Filter>
    </ClInclude>
    <ClInclude Include="src\lua\lua_Transform.h">
      <Filter>src\lua</Filter>
    </ClInclude>
    <ClInclude Include="src\lua\lua_TransformListener.h">
      <Filter>src\lua</Filter>
    </ClInclude>
    <ClInclude Include="src\lua\lua_Uniform.h">
      <Filter>src\lua</Filter>
    </ClInclude>
    <ClInclude Include="src\lua\lua_Vector2.h">
      <Filter>src\lua</Filter>
    </ClInclude>
    <ClInclude Include="src\lua\lua_Vector3.h">
      <Filter>src\lua</Filter>
    </ClInclude>
    <ClInclude Include="src\lua\lua_Vector4.h">
      <Filter>src\lua</Filter>
    </ClInclude>
    <ClInclude Include="src\lua\lua_VertexAttributeBinding.h">
      <Filter>src\lua</Filter>
    </ClInclude>
    <ClInclude Include="src\lua\lua_VertexFormat.h">
      <Filter>src\lua</Filter>
    </ClInclude>
    <ClInclude Include="src\lua\lua_VertexFormatElement.h">
      <Filter>src\lua</Filter>
    </ClInclude>
    <ClInclude Include="src\lua\lua_VertexFormatUsage.h">
      <Filter>src\lua</Filter>
    </ClInclude>
    <ClInclude Include="src\lua\lua_VerticalLayout.h">
      <Filter>src\lua</Filter>
    </ClInclude>
    <ClInclude Include="src\lua\lua_TerrainPatch.h">
      <Filter>src\lua</Filter>
    </ClInclude>
    <ClInclude Include="src\lua\lua_CameraListener.h">
      <Filter>src\lua</Filter>
    </ClInclude>
<<<<<<< HEAD
=======
    <ClInclude Include="src\JoystickControl.h">
      <Filter>src</Filter>
    </ClInclude>
    <ClInclude Include="src\lua\lua_JoystickControl.h">
      <Filter>src\lua</Filter>
    </ClInclude>
>>>>>>> 57cf54b6
  </ItemGroup>
  <ItemGroup>
    <None Include="src\ScriptController.inl">
      <Filter>src</Filter>
    </None>
    <None Include="src\BoundingBox.inl">
      <Filter>src</Filter>
    </None>
    <None Include="src\BoundingSphere.inl">
      <Filter>src</Filter>
    </None>
    <None Include="src\Game.inl">
      <Filter>src</Filter>
    </None>
    <None Include="src\Image.inl">
      <Filter>src</Filter>
    </None>
<<<<<<< HEAD
    <None Include="src\Joystick.inl">
      <Filter>src</Filter>
    </None>
=======
>>>>>>> 57cf54b6
    <None Include="src\MathUtil.inl">
      <Filter>src</Filter>
    </None>
    <None Include="src\MathUtilNeon.inl">
      <Filter>src</Filter>
    </None>
    <None Include="src\Matrix.inl">
      <Filter>src</Filter>
    </None>
    <None Include="src\MeshBatch.inl">
      <Filter>src</Filter>
    </None>
    <None Include="res\shaders\colored.frag">
      <Filter>res\shaders</Filter>
    </None>
    <None Include="res\shaders\colored.vert">
      <Filter>res\shaders</Filter>
    </None>
    <None Include="res\shaders\font.frag">
      <Filter>res\shaders</Filter>
    </None>
    <None Include="res\shaders\font.vert">
      <Filter>res\shaders</Filter>
    </None>
    <None Include="res\shaders\form.frag">
      <Filter>res\shaders</Filter>
    </None>
    <None Include="res\shaders\form.vert">
      <Filter>res\shaders</Filter>
    </None>
    <None Include="res\shaders\lighting.frag">
      <Filter>res\shaders</Filter>
    </None>
    <None Include="res\shaders\lighting.vert">
      <Filter>res\shaders</Filter>
    </None>
    <None Include="res\shaders\sprite.frag">
      <Filter>res\shaders</Filter>
    </None>
    <None Include="res\shaders\sprite.vert">
      <Filter>res\shaders</Filter>
    </None>
    <None Include="res\shaders\terrain.frag">
      <Filter>res\shaders</Filter>
    </None>
    <None Include="res\shaders\terrain.vert">
      <Filter>res\shaders</Filter>
    </None>
    <None Include="res\shaders\textured.frag">
      <Filter>res\shaders</Filter>
    </None>
    <None Include="res\shaders\textured.vert">
      <Filter>res\shaders</Filter>
    </None>
    <None Include="res\shaders\skinning.vert">
      <Filter>res\shaders</Filter>
    </None>
    <None Include="res\shaders\skinning-none.vert">
      <Filter>res\shaders</Filter>
    </None>
    <None Include="res\materials\terrain.material">
      <Filter>res\materials</Filter>
    </None>
<<<<<<< HEAD
    <None Include="res\ui\default.theme">
      <Filter>res\ui</Filter>
    </None>
=======
>>>>>>> 57cf54b6
  </ItemGroup>
  <ItemGroup>
    <None Include="src\PhysicsFixedConstraint.inl">
      <Filter>src</Filter>
    </None>
    <None Include="src\PhysicsGenericConstraint.inl">
      <Filter>src</Filter>
    </None>
    <None Include="src\PhysicsSpringConstraint.inl">
      <Filter>src</Filter>
    </None>
    <None Include="src\PhysicsRigidBody.inl">
      <Filter>src</Filter>
    </None>
    <None Include="src\Plane.inl">
      <Filter>src</Filter>
    </None>
    <None Include="src\Quaternion.inl">
      <Filter>src</Filter>
    </None>
    <None Include="src\Ray.inl">
      <Filter>src</Filter>
    </None>
    <None Include="src\Vector2.inl">
      <Filter>src</Filter>
    </None>
    <None Include="src\Vector3.inl">
      <Filter>src</Filter>
    </None>
    <None Include="src\Vector4.inl">
      <Filter>src</Filter>
    </None>
    <None Include="src\PhysicsConstraint.inl">
      <Filter>src</Filter>
    </None>
  </ItemGroup>
<<<<<<< HEAD
  <ItemGroup>
    <Image Include="res\ui\default-theme.png">
      <Filter>res\ui</Filter>
    </Image>
  </ItemGroup>
=======
>>>>>>> 57cf54b6
</Project><|MERGE_RESOLUTION|>--- conflicted
+++ resolved
@@ -16,12 +16,9 @@
     <Filter Include="res\materials">
       <UniqueIdentifier>{b5f23c37-1023-4796-ba7b-b45aa30d67b6}</UniqueIdentifier>
     </Filter>
-<<<<<<< HEAD
     <Filter Include="res\ui">
       <UniqueIdentifier>{eb377577-593a-469f-9361-b6950a99e431}</UniqueIdentifier>
     </Filter>
-=======
->>>>>>> 57cf54b6
   </ItemGroup>
   <ItemGroup>
     <ClCompile Include="src\Plane.cpp">
@@ -303,12 +300,6 @@
     <ClCompile Include="src\Joint.cpp">
       <Filter>src</Filter>
     </ClCompile>
-<<<<<<< HEAD
-    <ClCompile Include="src\Joystick.cpp">
-      <Filter>src</Filter>
-    </ClCompile>
-=======
->>>>>>> 57cf54b6
     <ClCompile Include="src\Label.cpp">
       <Filter>src</Filter>
     </ClCompile>
@@ -555,12 +546,6 @@
     <ClCompile Include="src\lua\lua_Joint.cpp">
       <Filter>src\lua</Filter>
     </ClCompile>
-<<<<<<< HEAD
-    <ClCompile Include="src\lua\lua_Joystick.cpp">
-      <Filter>src\lua</Filter>
-    </ClCompile>
-=======
->>>>>>> 57cf54b6
     <ClCompile Include="src\lua\lua_Keyboard.cpp">
       <Filter>src\lua</Filter>
     </ClCompile>
@@ -888,15 +873,12 @@
     <ClCompile Include="src\lua\lua_CameraListener.cpp">
       <Filter>src\lua</Filter>
     </ClCompile>
-<<<<<<< HEAD
-=======
     <ClCompile Include="src\JoystickControl.cpp">
       <Filter>src</Filter>
     </ClCompile>
     <ClCompile Include="src\lua\lua_JoystickControl.cpp">
       <Filter>src\lua</Filter>
     </ClCompile>
->>>>>>> 57cf54b6
   </ItemGroup>
   <ItemGroup>
     <ClInclude Include="src\Plane.h">
@@ -1175,12 +1157,6 @@
     <ClInclude Include="src\Joint.h">
       <Filter>src</Filter>
     </ClInclude>
-<<<<<<< HEAD
-    <ClInclude Include="src\Joystick.h">
-      <Filter>src</Filter>
-    </ClInclude>
-=======
->>>>>>> 57cf54b6
     <ClInclude Include="src\Keyboard.h">
       <Filter>src</Filter>
     </ClInclude>
@@ -1430,12 +1406,6 @@
     <ClInclude Include="src\lua\lua_Joint.h">
       <Filter>src\lua</Filter>
     </ClInclude>
-<<<<<<< HEAD
-    <ClInclude Include="src\lua\lua_Joystick.h">
-      <Filter>src\lua</Filter>
-    </ClInclude>
-=======
->>>>>>> 57cf54b6
     <ClInclude Include="src\lua\lua_Keyboard.h">
       <Filter>src\lua</Filter>
     </ClInclude>
@@ -1763,15 +1733,12 @@
     <ClInclude Include="src\lua\lua_CameraListener.h">
       <Filter>src\lua</Filter>
     </ClInclude>
-<<<<<<< HEAD
-=======
     <ClInclude Include="src\JoystickControl.h">
       <Filter>src</Filter>
     </ClInclude>
     <ClInclude Include="src\lua\lua_JoystickControl.h">
       <Filter>src\lua</Filter>
     </ClInclude>
->>>>>>> 57cf54b6
   </ItemGroup>
   <ItemGroup>
     <None Include="src\ScriptController.inl">
@@ -1789,12 +1756,6 @@
     <None Include="src\Image.inl">
       <Filter>src</Filter>
     </None>
-<<<<<<< HEAD
-    <None Include="src\Joystick.inl">
-      <Filter>src</Filter>
-    </None>
-=======
->>>>>>> 57cf54b6
     <None Include="src\MathUtil.inl">
       <Filter>src</Filter>
     </None>
@@ -1858,12 +1819,9 @@
     <None Include="res\materials\terrain.material">
       <Filter>res\materials</Filter>
     </None>
-<<<<<<< HEAD
     <None Include="res\ui\default.theme">
       <Filter>res\ui</Filter>
     </None>
-=======
->>>>>>> 57cf54b6
   </ItemGroup>
   <ItemGroup>
     <None Include="src\PhysicsFixedConstraint.inl">
@@ -1900,12 +1858,9 @@
       <Filter>src</Filter>
     </None>
   </ItemGroup>
-<<<<<<< HEAD
   <ItemGroup>
     <Image Include="res\ui\default-theme.png">
       <Filter>res\ui</Filter>
     </Image>
   </ItemGroup>
-=======
->>>>>>> 57cf54b6
 </Project>