﻿<?xml version="1.0" encoding="utf-8"?>
<Project ToolsVersion="4.0" xmlns="http://schemas.microsoft.com/developer/msbuild/2003">
  <ItemGroup>
    <ClCompile Include="src\Animation.cpp" />
    <ClCompile Include="src\AnimationClip.cpp" />
    <ClCompile Include="src\AnimationController.cpp" />
    <ClCompile Include="src\AnimationTarget.cpp" />
    <ClCompile Include="src\AnimationValue.cpp" />
    <ClCompile Include="src\AudioBuffer.cpp" />
    <ClCompile Include="src\AudioController.cpp" />
    <ClCompile Include="src\AudioListener.cpp" />
    <ClCompile Include="src\AudioSource.cpp" />
    <ClCompile Include="src\BoundingBox.cpp" />
    <ClCompile Include="src\BoundingSphere.cpp" />
    <ClCompile Include="src\Camera.cpp" />
    <ClCompile Include="src\Curve.cpp" />
    <ClCompile Include="src\DebugNew.cpp" />
    <ClCompile Include="src\DepthStencilTarget.cpp" />
    <ClCompile Include="src\Effect.cpp" />
    <ClCompile Include="src\FileSystem.cpp" />
    <ClCompile Include="src\Font.cpp" />
    <ClCompile Include="src\FrameBuffer.cpp" />
    <ClCompile Include="src\Frustum.cpp" />
    <ClCompile Include="src\Game.cpp" />
    <ClCompile Include="src\gameplay-main-qnx.cpp" />
    <ClCompile Include="src\gameplay-main-win32.cpp" />
    <ClCompile Include="src\Image.cpp" />
    <ClCompile Include="src\Joint.cpp" />
    <ClCompile Include="src\Light.cpp" />
    <ClCompile Include="src\Material.cpp" />
    <ClCompile Include="src\MeshBatch.cpp" />
    <ClCompile Include="src\Pass.cpp" />
    <ClCompile Include="src\MaterialParameter.cpp" />
    <ClCompile Include="src\Matrix.cpp" />
    <ClCompile Include="src\Mesh.cpp" />
    <ClCompile Include="src\MeshPart.cpp" />
    <ClCompile Include="src\MeshSkin.cpp" />
    <ClCompile Include="src\Model.cpp" />
    <ClCompile Include="src\Node.cpp" />
    <ClCompile Include="src\Package.cpp" />
    <ClCompile Include="src\ParticleEmitter.cpp" />
    <ClCompile Include="src\PhysicsConstraint.cpp" />
    <ClCompile Include="src\PhysicsController.cpp" />
    <ClCompile Include="src\PhysicsFixedConstraint.cpp" />
    <ClCompile Include="src\PhysicsGenericConstraint.cpp" />
    <ClCompile Include="src\PhysicsHingeConstraint.cpp" />
    <ClCompile Include="src\PhysicsMotionState.cpp" />
    <ClCompile Include="src\PhysicsRigidBody.cpp" />
    <ClCompile Include="src\PhysicsSocketConstraint.cpp" />
    <ClCompile Include="src\PhysicsSpringConstraint.cpp" />
    <ClCompile Include="src\Plane.cpp" />
    <ClCompile Include="src\PlatformQNX.cpp" />
    <ClCompile Include="src\PlatformWin32.cpp" />
    <ClCompile Include="src\Properties.cpp" />
    <ClCompile Include="src\Quaternion.cpp" />
    <ClCompile Include="src\Ray.cpp" />
    <ClCompile Include="src\Rectangle.cpp" />
    <ClCompile Include="src\Ref.cpp" />
    <ClCompile Include="src\RenderState.cpp" />
    <ClCompile Include="src\RenderTarget.cpp" />
    <ClCompile Include="src\Scene.cpp" />
    <ClCompile Include="src\SceneLoader.cpp" />
    <ClCompile Include="src\SpriteBatch.cpp" />
    <ClCompile Include="src\Technique.cpp" />
    <ClCompile Include="src\Texture.cpp" />
    <ClCompile Include="src\Transform.cpp" />
    <ClCompile Include="src\Vector2.cpp" />
    <ClCompile Include="src\Vector3.cpp" />
    <ClCompile Include="src\Vector4.cpp" />
    <ClCompile Include="src\VertexAttributeBinding.cpp" />
    <ClCompile Include="src\VertexFormat.cpp" />
    <ClCompile Include="src\Viewport.cpp" />
    <ClCompile Include="src\gameplay-main-android.cpp" />
    <ClCompile Include="src\PlatformAndroid.cpp" />
  </ItemGroup>
  <ItemGroup>
    <ClInclude Include="src\Animation.h" />
    <ClInclude Include="src\AnimationClip.h" />
    <ClInclude Include="src\AnimationController.h" />
    <ClInclude Include="src\AnimationTarget.h" />
    <ClInclude Include="src\AnimationValue.h" />
    <ClInclude Include="src\AudioBuffer.h" />
    <ClInclude Include="src\AudioController.h" />
    <ClInclude Include="src\AudioListener.h" />
    <ClInclude Include="src\AudioSource.h" />
    <ClInclude Include="src\Base.h" />
    <ClInclude Include="src\BoundingBox.h" />
    <ClInclude Include="src\BoundingSphere.h" />
    <ClInclude Include="src\Camera.h" />
    <ClInclude Include="src\Curve.h" />
    <ClInclude Include="src\DebugNew.h" />
    <ClInclude Include="src\DepthStencilTarget.h" />
    <ClInclude Include="src\Effect.h" />
    <ClInclude Include="src\FileSystem.h" />
    <ClInclude Include="src\Font.h" />
    <ClInclude Include="src\FrameBuffer.h" />
    <ClInclude Include="src\Frustum.h" />
    <ClInclude Include="src\Game.h" />
    <ClInclude Include="src\gameplay.h" />
    <ClInclude Include="src\Image.h" />
    <ClInclude Include="src\Joint.h" />
    <ClInclude Include="src\Keyboard.h" />
    <ClInclude Include="src\Light.h" />
    <ClInclude Include="src\Material.h" />
    <ClInclude Include="src\MeshBatch.h" />
    <ClInclude Include="src\Pass.h" />
    <ClInclude Include="src\MaterialParameter.h" />
    <ClInclude Include="src\Matrix.h" />
    <ClInclude Include="src\Mesh.h" />
    <ClInclude Include="src\MeshPart.h" />
    <ClInclude Include="src\MeshSkin.h" />
    <ClInclude Include="src\Model.h" />
    <ClInclude Include="src\Node.h" />
    <ClInclude Include="src\Package.h" />
    <ClInclude Include="src\ParticleEmitter.h" />
    <ClInclude Include="src\PhysicsConstraint.h" />
    <ClInclude Include="src\PhysicsController.h" />
    <ClInclude Include="src\PhysicsFixedConstraint.h" />
    <ClInclude Include="src\PhysicsGenericConstraint.h" />
    <ClInclude Include="src\PhysicsHingeConstraint.h" />
    <ClInclude Include="src\PhysicsMotionState.h" />
    <ClInclude Include="src\PhysicsRigidBody.h" />
    <ClInclude Include="src\PhysicsSocketConstraint.h" />
    <ClInclude Include="src\PhysicsSpringConstraint.h" />
    <ClInclude Include="src\Plane.h" />
    <ClInclude Include="src\Platform.h" />
    <ClInclude Include="src\Properties.h" />
    <ClInclude Include="src\Quaternion.h" />
    <ClInclude Include="src\Ray.h" />
    <ClInclude Include="src\Rectangle.h" />
    <ClInclude Include="src\Ref.h" />
    <ClInclude Include="src\RenderState.h" />
    <ClInclude Include="src\RenderTarget.h" />
    <ClInclude Include="src\Scene.h" />
    <ClInclude Include="src\SceneLoader.h" />
    <ClInclude Include="src\SpriteBatch.h" />
    <ClInclude Include="src\Technique.h" />
    <ClInclude Include="src\Texture.h" />
    <ClInclude Include="src\Touch.h" />
    <ClInclude Include="src\Transform.h" />
    <ClInclude Include="src\Vector2.h" />
    <ClInclude Include="src\Vector3.h" />
    <ClInclude Include="src\Vector4.h" />
    <ClInclude Include="src\VertexAttributeBinding.h" />
    <ClInclude Include="src\VertexFormat.h" />
    <ClInclude Include="src\Viewport.h" />
  </ItemGroup>
  <ItemGroup>
<<<<<<< HEAD
    <None Include="res\shaders\bumped-specular.fsh" />
    <None Include="res\shaders\bumped-specular.vsh" />
    <None Include="res\shaders\bumped.fsh" />
    <None Include="res\shaders\bumped.vsh" />
    <None Include="res\shaders\colored-specular.fsh" />
    <None Include="res\shaders\colored-specular.vsh" />
    <None Include="res\shaders\colored.fsh" />
    <None Include="res\shaders\colored.vsh" />
    <None Include="res\shaders\diffuse-specular.fsh" />
    <None Include="res\shaders\diffuse-specular.vsh" />
    <None Include="res\shaders\diffuse.fsh" />
    <None Include="res\shaders\diffuse.vsh" />
    <None Include="res\shaders\parallax-specular.fsh" />
    <None Include="res\shaders\parallax-specular.vsh" />
    <None Include="res\shaders\parallax.fsh" />
    <None Include="res\shaders\parallax.vsh" />
    <None Include="res\shaders\solid.fsh" />
    <None Include="res\shaders\solid.vsh" />
    <None Include="res\shaders\textured.fsh" />
    <None Include="res\shaders\textured.vsh" />
    <None Include="res\textures\particle-default.png" />
    <None Include="src\BoundingBox.inl" />
    <None Include="src\BoundingSphere.inl" />
    <None Include="src\Curve.inl" />
    <None Include="src\Game.inl" />
    <None Include="src\gameplay-main-macos.mm" />
    <None Include="src\Image.inl" />
    <None Include="src\Matrix.inl" />
    <None Include="src\MeshBatch.inl" />
    <None Include="src\Plane.inl" />
    <None Include="src\PlatformMacOS.mm" />
    <None Include="src\Quaternion.inl" />
    <None Include="src\Ray.inl" />
    <None Include="src\Vector2.inl" />
    <None Include="src\Vector3.inl" />
    <None Include="src\Vector4.inl" />
    <None Include="src\PhysicsConstraint.inl" />
    <None Include="src\PhysicsFixedConstraint.inl" />
    <None Include="src\PhysicsGenericConstraint.inl" />
    <None Include="src\PhysicsRigidBody.inl" />
    <None Include="src\PhysicsSpringConstraint.inl" />
=======
    <ClInclude Include="src\Animation.h">
      <Filter>src</Filter>
    </ClInclude>
    <ClInclude Include="src\AnimationClip.h">
      <Filter>src</Filter>
    </ClInclude>
    <ClInclude Include="src\AnimationController.h">
      <Filter>src</Filter>
    </ClInclude>
    <ClInclude Include="src\AnimationTarget.h">
      <Filter>src</Filter>
    </ClInclude>
    <ClInclude Include="src\AnimationValue.h">
      <Filter>src</Filter>
    </ClInclude>
    <ClInclude Include="src\Base.h">
      <Filter>src</Filter>
    </ClInclude>
    <ClInclude Include="src\BoundingBox.h">
      <Filter>src</Filter>
    </ClInclude>
    <ClInclude Include="src\BoundingSphere.h">
      <Filter>src</Filter>
    </ClInclude>
    <ClInclude Include="src\Camera.h">
      <Filter>src</Filter>
    </ClInclude>
    <ClInclude Include="src\Curve.h">
      <Filter>src</Filter>
    </ClInclude>
    <ClInclude Include="src\Effect.h">
      <Filter>src</Filter>
    </ClInclude>
    <ClInclude Include="src\FileSystem.h">
      <Filter>src</Filter>
    </ClInclude>
    <ClInclude Include="src\Font.h">
      <Filter>src</Filter>
    </ClInclude>
    <ClInclude Include="src\Frustum.h">
      <Filter>src</Filter>
    </ClInclude>
    <ClInclude Include="src\Game.h">
      <Filter>src</Filter>
    </ClInclude>
    <ClInclude Include="src\gameplay.h">
      <Filter>src</Filter>
    </ClInclude>
    <ClInclude Include="src\Light.h">
      <Filter>src</Filter>
    </ClInclude>
    <ClInclude Include="src\Matrix.h">
      <Filter>src</Filter>
    </ClInclude>
    <ClInclude Include="src\Mesh.h">
      <Filter>src</Filter>
    </ClInclude>
    <ClInclude Include="src\MeshPart.h">
      <Filter>src</Filter>
    </ClInclude>
    <ClInclude Include="src\MeshSkin.h">
      <Filter>src</Filter>
    </ClInclude>
    <ClInclude Include="src\Model.h">
      <Filter>src</Filter>
    </ClInclude>
    <ClInclude Include="src\Node.h">
      <Filter>src</Filter>
    </ClInclude>
    <ClInclude Include="src\Package.h">
      <Filter>src</Filter>
    </ClInclude>
    <ClInclude Include="src\Plane.h">
      <Filter>src</Filter>
    </ClInclude>
    <ClInclude Include="src\Platform.h">
      <Filter>src</Filter>
    </ClInclude>
    <ClInclude Include="src\Quaternion.h">
      <Filter>src</Filter>
    </ClInclude>
    <ClInclude Include="src\Ray.h">
      <Filter>src</Filter>
    </ClInclude>
    <ClInclude Include="src\Rectangle.h">
      <Filter>src</Filter>
    </ClInclude>
    <ClInclude Include="src\Ref.h">
      <Filter>src</Filter>
    </ClInclude>
    <ClInclude Include="src\Scene.h">
      <Filter>src</Filter>
    </ClInclude>
    <ClInclude Include="src\SpriteBatch.h">
      <Filter>src</Filter>
    </ClInclude>
    <ClInclude Include="src\Texture.h">
      <Filter>src</Filter>
    </ClInclude>
    <ClInclude Include="src\Transform.h">
      <Filter>src</Filter>
    </ClInclude>
    <ClInclude Include="src\Vector2.h">
      <Filter>src</Filter>
    </ClInclude>
    <ClInclude Include="src\Vector3.h">
      <Filter>src</Filter>
    </ClInclude>
    <ClInclude Include="src\Vector4.h">
      <Filter>src</Filter>
    </ClInclude>
    <ClInclude Include="src\VertexAttributeBinding.h">
      <Filter>src</Filter>
    </ClInclude>
    <ClInclude Include="src\VertexFormat.h">
      <Filter>src</Filter>
    </ClInclude>
    <ClInclude Include="src\Viewport.h">
      <Filter>src</Filter>
    </ClInclude>
    <ClInclude Include="src\AudioController.h">
      <Filter>src</Filter>
    </ClInclude>
    <ClInclude Include="src\AudioListener.h">
      <Filter>src</Filter>
    </ClInclude>
    <ClInclude Include="src\AudioSource.h">
      <Filter>src</Filter>
    </ClInclude>
    <ClInclude Include="src\AudioBuffer.h">
      <Filter>src</Filter>
    </ClInclude>
    <ClInclude Include="src\MaterialParameter.h">
      <Filter>src</Filter>
    </ClInclude>
    <ClInclude Include="src\Joint.h">
      <Filter>src</Filter>
    </ClInclude>
    <ClInclude Include="src\ParticleEmitter.h">
      <Filter>src</Filter>
    </ClInclude>
    <ClInclude Include="src\Properties.h">
      <Filter>src</Filter>
    </ClInclude>
    <ClInclude Include="src\Material.h">
      <Filter>src</Filter>
    </ClInclude>
    <ClInclude Include="src\Technique.h">
      <Filter>src</Filter>
    </ClInclude>
    <ClInclude Include="src\Pass.h">
      <Filter>src</Filter>
    </ClInclude>
    <ClInclude Include="src\RenderState.h">
      <Filter>src</Filter>
    </ClInclude>
    <ClInclude Include="src\DebugNew.h">
      <Filter>src</Filter>
    </ClInclude>
    <ClInclude Include="src\PhysicsController.h">
      <Filter>src</Filter>
    </ClInclude>
    <ClInclude Include="src\PhysicsMotionState.h">
      <Filter>src</Filter>
    </ClInclude>
    <ClInclude Include="src\PhysicsRigidBody.h">
      <Filter>src</Filter>
    </ClInclude>
    <ClInclude Include="src\PhysicsConstraint.h">
      <Filter>src</Filter>
    </ClInclude>
    <ClInclude Include="src\PhysicsSpringConstraint.h">
      <Filter>src</Filter>
    </ClInclude>
    <ClInclude Include="src\PhysicsFixedConstraint.h">
      <Filter>src</Filter>
    </ClInclude>
    <ClInclude Include="src\PhysicsGenericConstraint.h">
      <Filter>src</Filter>
    </ClInclude>
    <ClInclude Include="src\PhysicsHingeConstraint.h">
      <Filter>src</Filter>
    </ClInclude>
    <ClInclude Include="src\PhysicsSocketConstraint.h">
      <Filter>src</Filter>
    </ClInclude>
    <ClInclude Include="src\SceneLoader.h">
      <Filter>src</Filter>
    </ClInclude>
    <ClInclude Include="src\Image.h">
      <Filter>src</Filter>
    </ClInclude>
    <ClInclude Include="src\RenderTarget.h">
      <Filter>src</Filter>
    </ClInclude>
    <ClInclude Include="src\FrameBuffer.h">
      <Filter>src</Filter>
    </ClInclude>
    <ClInclude Include="src\DepthStencilTarget.h">
      <Filter>src</Filter>
    </ClInclude>
    <ClInclude Include="src\Keyboard.h">
      <Filter>src</Filter>
    </ClInclude>
    <ClInclude Include="src\Touch.h">
      <Filter>src</Filter>
    </ClInclude>
    <ClInclude Include="src\MeshBatch.h">
      <Filter>src</Filter>
    </ClInclude>
    <ClInclude Include="src\Mouse.h">
      <Filter>src</Filter>
    </ClInclude>
  </ItemGroup>
  <ItemGroup>
    <None Include="res\shaders\bumped-specular.vsh">
      <Filter>res\shaders</Filter>
    </None>
    <None Include="res\shaders\colored.fsh">
      <Filter>res\shaders</Filter>
    </None>
    <None Include="res\shaders\colored.vsh">
      <Filter>res\shaders</Filter>
    </None>
    <None Include="res\shaders\colored-specular.fsh">
      <Filter>res\shaders</Filter>
    </None>
    <None Include="res\shaders\colored-specular.vsh">
      <Filter>res\shaders</Filter>
    </None>
    <None Include="res\shaders\diffuse.fsh">
      <Filter>res\shaders</Filter>
    </None>
    <None Include="res\shaders\diffuse.vsh">
      <Filter>res\shaders</Filter>
    </None>
    <None Include="res\shaders\diffuse-specular.fsh">
      <Filter>res\shaders</Filter>
    </None>
    <None Include="res\shaders\diffuse-specular.vsh">
      <Filter>res\shaders</Filter>
    </None>
    <None Include="res\shaders\parallax.fsh">
      <Filter>res\shaders</Filter>
    </None>
    <None Include="res\shaders\parallax.vsh">
      <Filter>res\shaders</Filter>
    </None>
    <None Include="res\shaders\parallax-specular.fsh">
      <Filter>res\shaders</Filter>
    </None>
    <None Include="res\shaders\parallax-specular.vsh">
      <Filter>res\shaders</Filter>
    </None>
    <None Include="res\shaders\solid.fsh">
      <Filter>res\shaders</Filter>
    </None>
    <None Include="res\shaders\solid.vsh">
      <Filter>res\shaders</Filter>
    </None>
    <None Include="res\shaders\textured.fsh">
      <Filter>res\shaders</Filter>
    </None>
    <None Include="res\shaders\textured.vsh">
      <Filter>res\shaders</Filter>
    </None>
    <None Include="res\shaders\bumped.fsh">
      <Filter>res\shaders</Filter>
    </None>
    <None Include="res\shaders\bumped.vsh">
      <Filter>res\shaders</Filter>
    </None>
    <None Include="res\shaders\bumped-specular.fsh">
      <Filter>res\shaders</Filter>
    </None>
    <None Include="src\gameplay-main-macos.mm">
      <Filter>src</Filter>
    </None>
    <None Include="src\PlatformMacOS.mm">
      <Filter>src</Filter>
    </None>
    <None Include="res\textures\particle-default.png">
      <Filter>res\textures</Filter>
    </None>
    <None Include="src\Curve.inl">
      <Filter>src</Filter>
    </None>
    <None Include="src\Game.inl">
      <Filter>src</Filter>
    </None>
    <None Include="src\Image.inl">
      <Filter>src</Filter>
    </None>
    <None Include="src\MeshBatch.inl">
      <Filter>src</Filter>
    </None>
  </ItemGroup>
  <ItemGroup>
    <None Include="src\PhysicsFixedConstraint.inl">
      <Filter>src</Filter>
    </None>
    <None Include="src\BoundingBox.inl">
      <Filter>src</Filter>
    </None>
    <None Include="src\PhysicsGenericConstraint.inl">
      <Filter>src</Filter>
    </None>
    <None Include="src\BoundingSphere.inl">
      <Filter>src</Filter>
    </None>
    <None Include="src\PhysicsSpringConstraint.inl">
      <Filter>src</Filter>
    </None>
    <None Include="src\Matrix.inl">
      <Filter>src</Filter>
    </None>
    <None Include="src\PhysicsRigidBody.inl">
      <Filter>src</Filter>
    </None>
    <None Include="src\Plane.inl">
      <Filter>src</Filter>
    </None>
    <None Include="src\Quaternion.inl">
      <Filter>src</Filter>
    </None>
    <None Include="src\Ray.inl">
      <Filter>src</Filter>
    </None>
    <None Include="src\Vector2.inl">
      <Filter>src</Filter>
    </None>
    <None Include="src\Vector3.inl">
      <Filter>src</Filter>
    </None>
    <None Include="src\Vector4.inl">
      <Filter>src</Filter>
    </None>
    <None Include="src\PhysicsConstraint.inl">
      <Filter>src</Filter>
    </None>
>>>>>>> 4a1b5a94
  </ItemGroup>
</Project><|MERGE_RESOLUTION|>--- conflicted
+++ resolved
@@ -1,534 +1,574 @@
-﻿<?xml version="1.0" encoding="utf-8"?>
-<Project ToolsVersion="4.0" xmlns="http://schemas.microsoft.com/developer/msbuild/2003">
-  <ItemGroup>
-    <ClCompile Include="src\Animation.cpp" />
-    <ClCompile Include="src\AnimationClip.cpp" />
-    <ClCompile Include="src\AnimationController.cpp" />
-    <ClCompile Include="src\AnimationTarget.cpp" />
-    <ClCompile Include="src\AnimationValue.cpp" />
-    <ClCompile Include="src\AudioBuffer.cpp" />
-    <ClCompile Include="src\AudioController.cpp" />
-    <ClCompile Include="src\AudioListener.cpp" />
-    <ClCompile Include="src\AudioSource.cpp" />
-    <ClCompile Include="src\BoundingBox.cpp" />
-    <ClCompile Include="src\BoundingSphere.cpp" />
-    <ClCompile Include="src\Camera.cpp" />
-    <ClCompile Include="src\Curve.cpp" />
-    <ClCompile Include="src\DebugNew.cpp" />
-    <ClCompile Include="src\DepthStencilTarget.cpp" />
-    <ClCompile Include="src\Effect.cpp" />
-    <ClCompile Include="src\FileSystem.cpp" />
-    <ClCompile Include="src\Font.cpp" />
-    <ClCompile Include="src\FrameBuffer.cpp" />
-    <ClCompile Include="src\Frustum.cpp" />
-    <ClCompile Include="src\Game.cpp" />
-    <ClCompile Include="src\gameplay-main-qnx.cpp" />
-    <ClCompile Include="src\gameplay-main-win32.cpp" />
-    <ClCompile Include="src\Image.cpp" />
-    <ClCompile Include="src\Joint.cpp" />
-    <ClCompile Include="src\Light.cpp" />
-    <ClCompile Include="src\Material.cpp" />
-    <ClCompile Include="src\MeshBatch.cpp" />
-    <ClCompile Include="src\Pass.cpp" />
-    <ClCompile Include="src\MaterialParameter.cpp" />
-    <ClCompile Include="src\Matrix.cpp" />
-    <ClCompile Include="src\Mesh.cpp" />
-    <ClCompile Include="src\MeshPart.cpp" />
-    <ClCompile Include="src\MeshSkin.cpp" />
-    <ClCompile Include="src\Model.cpp" />
-    <ClCompile Include="src\Node.cpp" />
-    <ClCompile Include="src\Package.cpp" />
-    <ClCompile Include="src\ParticleEmitter.cpp" />
-    <ClCompile Include="src\PhysicsConstraint.cpp" />
-    <ClCompile Include="src\PhysicsController.cpp" />
-    <ClCompile Include="src\PhysicsFixedConstraint.cpp" />
-    <ClCompile Include="src\PhysicsGenericConstraint.cpp" />
-    <ClCompile Include="src\PhysicsHingeConstraint.cpp" />
-    <ClCompile Include="src\PhysicsMotionState.cpp" />
-    <ClCompile Include="src\PhysicsRigidBody.cpp" />
-    <ClCompile Include="src\PhysicsSocketConstraint.cpp" />
-    <ClCompile Include="src\PhysicsSpringConstraint.cpp" />
-    <ClCompile Include="src\Plane.cpp" />
-    <ClCompile Include="src\PlatformQNX.cpp" />
-    <ClCompile Include="src\PlatformWin32.cpp" />
-    <ClCompile Include="src\Properties.cpp" />
-    <ClCompile Include="src\Quaternion.cpp" />
-    <ClCompile Include="src\Ray.cpp" />
-    <ClCompile Include="src\Rectangle.cpp" />
-    <ClCompile Include="src\Ref.cpp" />
-    <ClCompile Include="src\RenderState.cpp" />
-    <ClCompile Include="src\RenderTarget.cpp" />
-    <ClCompile Include="src\Scene.cpp" />
-    <ClCompile Include="src\SceneLoader.cpp" />
-    <ClCompile Include="src\SpriteBatch.cpp" />
-    <ClCompile Include="src\Technique.cpp" />
-    <ClCompile Include="src\Texture.cpp" />
-    <ClCompile Include="src\Transform.cpp" />
-    <ClCompile Include="src\Vector2.cpp" />
-    <ClCompile Include="src\Vector3.cpp" />
-    <ClCompile Include="src\Vector4.cpp" />
-    <ClCompile Include="src\VertexAttributeBinding.cpp" />
-    <ClCompile Include="src\VertexFormat.cpp" />
-    <ClCompile Include="src\Viewport.cpp" />
-    <ClCompile Include="src\gameplay-main-android.cpp" />
-    <ClCompile Include="src\PlatformAndroid.cpp" />
-  </ItemGroup>
-  <ItemGroup>
-    <ClInclude Include="src\Animation.h" />
-    <ClInclude Include="src\AnimationClip.h" />
-    <ClInclude Include="src\AnimationController.h" />
-    <ClInclude Include="src\AnimationTarget.h" />
-    <ClInclude Include="src\AnimationValue.h" />
-    <ClInclude Include="src\AudioBuffer.h" />
-    <ClInclude Include="src\AudioController.h" />
-    <ClInclude Include="src\AudioListener.h" />
-    <ClInclude Include="src\AudioSource.h" />
-    <ClInclude Include="src\Base.h" />
-    <ClInclude Include="src\BoundingBox.h" />
-    <ClInclude Include="src\BoundingSphere.h" />
-    <ClInclude Include="src\Camera.h" />
-    <ClInclude Include="src\Curve.h" />
-    <ClInclude Include="src\DebugNew.h" />
-    <ClInclude Include="src\DepthStencilTarget.h" />
-    <ClInclude Include="src\Effect.h" />
-    <ClInclude Include="src\FileSystem.h" />
-    <ClInclude Include="src\Font.h" />
-    <ClInclude Include="src\FrameBuffer.h" />
-    <ClInclude Include="src\Frustum.h" />
-    <ClInclude Include="src\Game.h" />
-    <ClInclude Include="src\gameplay.h" />
-    <ClInclude Include="src\Image.h" />
-    <ClInclude Include="src\Joint.h" />
-    <ClInclude Include="src\Keyboard.h" />
-    <ClInclude Include="src\Light.h" />
-    <ClInclude Include="src\Material.h" />
-    <ClInclude Include="src\MeshBatch.h" />
-    <ClInclude Include="src\Pass.h" />
-    <ClInclude Include="src\MaterialParameter.h" />
-    <ClInclude Include="src\Matrix.h" />
-    <ClInclude Include="src\Mesh.h" />
-    <ClInclude Include="src\MeshPart.h" />
-    <ClInclude Include="src\MeshSkin.h" />
-    <ClInclude Include="src\Model.h" />
-    <ClInclude Include="src\Node.h" />
-    <ClInclude Include="src\Package.h" />
-    <ClInclude Include="src\ParticleEmitter.h" />
-    <ClInclude Include="src\PhysicsConstraint.h" />
-    <ClInclude Include="src\PhysicsController.h" />
-    <ClInclude Include="src\PhysicsFixedConstraint.h" />
-    <ClInclude Include="src\PhysicsGenericConstraint.h" />
-    <ClInclude Include="src\PhysicsHingeConstraint.h" />
-    <ClInclude Include="src\PhysicsMotionState.h" />
-    <ClInclude Include="src\PhysicsRigidBody.h" />
-    <ClInclude Include="src\PhysicsSocketConstraint.h" />
-    <ClInclude Include="src\PhysicsSpringConstraint.h" />
-    <ClInclude Include="src\Plane.h" />
-    <ClInclude Include="src\Platform.h" />
-    <ClInclude Include="src\Properties.h" />
-    <ClInclude Include="src\Quaternion.h" />
-    <ClInclude Include="src\Ray.h" />
-    <ClInclude Include="src\Rectangle.h" />
-    <ClInclude Include="src\Ref.h" />
-    <ClInclude Include="src\RenderState.h" />
-    <ClInclude Include="src\RenderTarget.h" />
-    <ClInclude Include="src\Scene.h" />
-    <ClInclude Include="src\SceneLoader.h" />
-    <ClInclude Include="src\SpriteBatch.h" />
-    <ClInclude Include="src\Technique.h" />
-    <ClInclude Include="src\Texture.h" />
-    <ClInclude Include="src\Touch.h" />
-    <ClInclude Include="src\Transform.h" />
-    <ClInclude Include="src\Vector2.h" />
-    <ClInclude Include="src\Vector3.h" />
-    <ClInclude Include="src\Vector4.h" />
-    <ClInclude Include="src\VertexAttributeBinding.h" />
-    <ClInclude Include="src\VertexFormat.h" />
-    <ClInclude Include="src\Viewport.h" />
-  </ItemGroup>
-  <ItemGroup>
-<<<<<<< HEAD
-    <None Include="res\shaders\bumped-specular.fsh" />
-    <None Include="res\shaders\bumped-specular.vsh" />
-    <None Include="res\shaders\bumped.fsh" />
-    <None Include="res\shaders\bumped.vsh" />
-    <None Include="res\shaders\colored-specular.fsh" />
-    <None Include="res\shaders\colored-specular.vsh" />
-    <None Include="res\shaders\colored.fsh" />
-    <None Include="res\shaders\colored.vsh" />
-    <None Include="res\shaders\diffuse-specular.fsh" />
-    <None Include="res\shaders\diffuse-specular.vsh" />
-    <None Include="res\shaders\diffuse.fsh" />
-    <None Include="res\shaders\diffuse.vsh" />
-    <None Include="res\shaders\parallax-specular.fsh" />
-    <None Include="res\shaders\parallax-specular.vsh" />
-    <None Include="res\shaders\parallax.fsh" />
-    <None Include="res\shaders\parallax.vsh" />
-    <None Include="res\shaders\solid.fsh" />
-    <None Include="res\shaders\solid.vsh" />
-    <None Include="res\shaders\textured.fsh" />
-    <None Include="res\shaders\textured.vsh" />
-    <None Include="res\textures\particle-default.png" />
-    <None Include="src\BoundingBox.inl" />
-    <None Include="src\BoundingSphere.inl" />
-    <None Include="src\Curve.inl" />
-    <None Include="src\Game.inl" />
-    <None Include="src\gameplay-main-macos.mm" />
-    <None Include="src\Image.inl" />
-    <None Include="src\Matrix.inl" />
-    <None Include="src\MeshBatch.inl" />
-    <None Include="src\Plane.inl" />
-    <None Include="src\PlatformMacOS.mm" />
-    <None Include="src\Quaternion.inl" />
-    <None Include="src\Ray.inl" />
-    <None Include="src\Vector2.inl" />
-    <None Include="src\Vector3.inl" />
-    <None Include="src\Vector4.inl" />
-    <None Include="src\PhysicsConstraint.inl" />
-    <None Include="src\PhysicsFixedConstraint.inl" />
-    <None Include="src\PhysicsGenericConstraint.inl" />
-    <None Include="src\PhysicsRigidBody.inl" />
-    <None Include="src\PhysicsSpringConstraint.inl" />
-=======
-    <ClInclude Include="src\Animation.h">
-      <Filter>src</Filter>
-    </ClInclude>
-    <ClInclude Include="src\AnimationClip.h">
-      <Filter>src</Filter>
-    </ClInclude>
-    <ClInclude Include="src\AnimationController.h">
-      <Filter>src</Filter>
-    </ClInclude>
-    <ClInclude Include="src\AnimationTarget.h">
-      <Filter>src</Filter>
-    </ClInclude>
-    <ClInclude Include="src\AnimationValue.h">
-      <Filter>src</Filter>
-    </ClInclude>
-    <ClInclude Include="src\Base.h">
-      <Filter>src</Filter>
-    </ClInclude>
-    <ClInclude Include="src\BoundingBox.h">
-      <Filter>src</Filter>
-    </ClInclude>
-    <ClInclude Include="src\BoundingSphere.h">
-      <Filter>src</Filter>
-    </ClInclude>
-    <ClInclude Include="src\Camera.h">
-      <Filter>src</Filter>
-    </ClInclude>
-    <ClInclude Include="src\Curve.h">
-      <Filter>src</Filter>
-    </ClInclude>
-    <ClInclude Include="src\Effect.h">
-      <Filter>src</Filter>
-    </ClInclude>
-    <ClInclude Include="src\FileSystem.h">
-      <Filter>src</Filter>
-    </ClInclude>
-    <ClInclude Include="src\Font.h">
-      <Filter>src</Filter>
-    </ClInclude>
-    <ClInclude Include="src\Frustum.h">
-      <Filter>src</Filter>
-    </ClInclude>
-    <ClInclude Include="src\Game.h">
-      <Filter>src</Filter>
-    </ClInclude>
-    <ClInclude Include="src\gameplay.h">
-      <Filter>src</Filter>
-    </ClInclude>
-    <ClInclude Include="src\Light.h">
-      <Filter>src</Filter>
-    </ClInclude>
-    <ClInclude Include="src\Matrix.h">
-      <Filter>src</Filter>
-    </ClInclude>
-    <ClInclude Include="src\Mesh.h">
-      <Filter>src</Filter>
-    </ClInclude>
-    <ClInclude Include="src\MeshPart.h">
-      <Filter>src</Filter>
-    </ClInclude>
-    <ClInclude Include="src\MeshSkin.h">
-      <Filter>src</Filter>
-    </ClInclude>
-    <ClInclude Include="src\Model.h">
-      <Filter>src</Filter>
-    </ClInclude>
-    <ClInclude Include="src\Node.h">
-      <Filter>src</Filter>
-    </ClInclude>
-    <ClInclude Include="src\Package.h">
-      <Filter>src</Filter>
-    </ClInclude>
-    <ClInclude Include="src\Plane.h">
-      <Filter>src</Filter>
-    </ClInclude>
-    <ClInclude Include="src\Platform.h">
-      <Filter>src</Filter>
-    </ClInclude>
-    <ClInclude Include="src\Quaternion.h">
-      <Filter>src</Filter>
-    </ClInclude>
-    <ClInclude Include="src\Ray.h">
-      <Filter>src</Filter>
-    </ClInclude>
-    <ClInclude Include="src\Rectangle.h">
-      <Filter>src</Filter>
-    </ClInclude>
-    <ClInclude Include="src\Ref.h">
-      <Filter>src</Filter>
-    </ClInclude>
-    <ClInclude Include="src\Scene.h">
-      <Filter>src</Filter>
-    </ClInclude>
-    <ClInclude Include="src\SpriteBatch.h">
-      <Filter>src</Filter>
-    </ClInclude>
-    <ClInclude Include="src\Texture.h">
-      <Filter>src</Filter>
-    </ClInclude>
-    <ClInclude Include="src\Transform.h">
-      <Filter>src</Filter>
-    </ClInclude>
-    <ClInclude Include="src\Vector2.h">
-      <Filter>src</Filter>
-    </ClInclude>
-    <ClInclude Include="src\Vector3.h">
-      <Filter>src</Filter>
-    </ClInclude>
-    <ClInclude Include="src\Vector4.h">
-      <Filter>src</Filter>
-    </ClInclude>
-    <ClInclude Include="src\VertexAttributeBinding.h">
-      <Filter>src</Filter>
-    </ClInclude>
-    <ClInclude Include="src\VertexFormat.h">
-      <Filter>src</Filter>
-    </ClInclude>
-    <ClInclude Include="src\Viewport.h">
-      <Filter>src</Filter>
-    </ClInclude>
-    <ClInclude Include="src\AudioController.h">
-      <Filter>src</Filter>
-    </ClInclude>
-    <ClInclude Include="src\AudioListener.h">
-      <Filter>src</Filter>
-    </ClInclude>
-    <ClInclude Include="src\AudioSource.h">
-      <Filter>src</Filter>
-    </ClInclude>
-    <ClInclude Include="src\AudioBuffer.h">
-      <Filter>src</Filter>
-    </ClInclude>
-    <ClInclude Include="src\MaterialParameter.h">
-      <Filter>src</Filter>
-    </ClInclude>
-    <ClInclude Include="src\Joint.h">
-      <Filter>src</Filter>
-    </ClInclude>
-    <ClInclude Include="src\ParticleEmitter.h">
-      <Filter>src</Filter>
-    </ClInclude>
-    <ClInclude Include="src\Properties.h">
-      <Filter>src</Filter>
-    </ClInclude>
-    <ClInclude Include="src\Material.h">
-      <Filter>src</Filter>
-    </ClInclude>
-    <ClInclude Include="src\Technique.h">
-      <Filter>src</Filter>
-    </ClInclude>
-    <ClInclude Include="src\Pass.h">
-      <Filter>src</Filter>
-    </ClInclude>
-    <ClInclude Include="src\RenderState.h">
-      <Filter>src</Filter>
-    </ClInclude>
-    <ClInclude Include="src\DebugNew.h">
-      <Filter>src</Filter>
-    </ClInclude>
-    <ClInclude Include="src\PhysicsController.h">
-      <Filter>src</Filter>
-    </ClInclude>
-    <ClInclude Include="src\PhysicsMotionState.h">
-      <Filter>src</Filter>
-    </ClInclude>
-    <ClInclude Include="src\PhysicsRigidBody.h">
-      <Filter>src</Filter>
-    </ClInclude>
-    <ClInclude Include="src\PhysicsConstraint.h">
-      <Filter>src</Filter>
-    </ClInclude>
-    <ClInclude Include="src\PhysicsSpringConstraint.h">
-      <Filter>src</Filter>
-    </ClInclude>
-    <ClInclude Include="src\PhysicsFixedConstraint.h">
-      <Filter>src</Filter>
-    </ClInclude>
-    <ClInclude Include="src\PhysicsGenericConstraint.h">
-      <Filter>src</Filter>
-    </ClInclude>
-    <ClInclude Include="src\PhysicsHingeConstraint.h">
-      <Filter>src</Filter>
-    </ClInclude>
-    <ClInclude Include="src\PhysicsSocketConstraint.h">
-      <Filter>src</Filter>
-    </ClInclude>
-    <ClInclude Include="src\SceneLoader.h">
-      <Filter>src</Filter>
-    </ClInclude>
-    <ClInclude Include="src\Image.h">
-      <Filter>src</Filter>
-    </ClInclude>
-    <ClInclude Include="src\RenderTarget.h">
-      <Filter>src</Filter>
-    </ClInclude>
-    <ClInclude Include="src\FrameBuffer.h">
-      <Filter>src</Filter>
-    </ClInclude>
-    <ClInclude Include="src\DepthStencilTarget.h">
-      <Filter>src</Filter>
-    </ClInclude>
-    <ClInclude Include="src\Keyboard.h">
-      <Filter>src</Filter>
-    </ClInclude>
-    <ClInclude Include="src\Touch.h">
-      <Filter>src</Filter>
-    </ClInclude>
-    <ClInclude Include="src\MeshBatch.h">
-      <Filter>src</Filter>
-    </ClInclude>
-    <ClInclude Include="src\Mouse.h">
-      <Filter>src</Filter>
-    </ClInclude>
-  </ItemGroup>
-  <ItemGroup>
-    <None Include="res\shaders\bumped-specular.vsh">
-      <Filter>res\shaders</Filter>
-    </None>
-    <None Include="res\shaders\colored.fsh">
-      <Filter>res\shaders</Filter>
-    </None>
-    <None Include="res\shaders\colored.vsh">
-      <Filter>res\shaders</Filter>
-    </None>
-    <None Include="res\shaders\colored-specular.fsh">
-      <Filter>res\shaders</Filter>
-    </None>
-    <None Include="res\shaders\colored-specular.vsh">
-      <Filter>res\shaders</Filter>
-    </None>
-    <None Include="res\shaders\diffuse.fsh">
-      <Filter>res\shaders</Filter>
-    </None>
-    <None Include="res\shaders\diffuse.vsh">
-      <Filter>res\shaders</Filter>
-    </None>
-    <None Include="res\shaders\diffuse-specular.fsh">
-      <Filter>res\shaders</Filter>
-    </None>
-    <None Include="res\shaders\diffuse-specular.vsh">
-      <Filter>res\shaders</Filter>
-    </None>
-    <None Include="res\shaders\parallax.fsh">
-      <Filter>res\shaders</Filter>
-    </None>
-    <None Include="res\shaders\parallax.vsh">
-      <Filter>res\shaders</Filter>
-    </None>
-    <None Include="res\shaders\parallax-specular.fsh">
-      <Filter>res\shaders</Filter>
-    </None>
-    <None Include="res\shaders\parallax-specular.vsh">
-      <Filter>res\shaders</Filter>
-    </None>
-    <None Include="res\shaders\solid.fsh">
-      <Filter>res\shaders</Filter>
-    </None>
-    <None Include="res\shaders\solid.vsh">
-      <Filter>res\shaders</Filter>
-    </None>
-    <None Include="res\shaders\textured.fsh">
-      <Filter>res\shaders</Filter>
-    </None>
-    <None Include="res\shaders\textured.vsh">
-      <Filter>res\shaders</Filter>
-    </None>
-    <None Include="res\shaders\bumped.fsh">
-      <Filter>res\shaders</Filter>
-    </None>
-    <None Include="res\shaders\bumped.vsh">
-      <Filter>res\shaders</Filter>
-    </None>
-    <None Include="res\shaders\bumped-specular.fsh">
-      <Filter>res\shaders</Filter>
-    </None>
-    <None Include="src\gameplay-main-macos.mm">
-      <Filter>src</Filter>
-    </None>
-    <None Include="src\PlatformMacOS.mm">
-      <Filter>src</Filter>
-    </None>
-    <None Include="res\textures\particle-default.png">
-      <Filter>res\textures</Filter>
-    </None>
-    <None Include="src\Curve.inl">
-      <Filter>src</Filter>
-    </None>
-    <None Include="src\Game.inl">
-      <Filter>src</Filter>
-    </None>
-    <None Include="src\Image.inl">
-      <Filter>src</Filter>
-    </None>
-    <None Include="src\MeshBatch.inl">
-      <Filter>src</Filter>
-    </None>
-  </ItemGroup>
-  <ItemGroup>
-    <None Include="src\PhysicsFixedConstraint.inl">
-      <Filter>src</Filter>
-    </None>
-    <None Include="src\BoundingBox.inl">
-      <Filter>src</Filter>
-    </None>
-    <None Include="src\PhysicsGenericConstraint.inl">
-      <Filter>src</Filter>
-    </None>
-    <None Include="src\BoundingSphere.inl">
-      <Filter>src</Filter>
-    </None>
-    <None Include="src\PhysicsSpringConstraint.inl">
-      <Filter>src</Filter>
-    </None>
-    <None Include="src\Matrix.inl">
-      <Filter>src</Filter>
-    </None>
-    <None Include="src\PhysicsRigidBody.inl">
-      <Filter>src</Filter>
-    </None>
-    <None Include="src\Plane.inl">
-      <Filter>src</Filter>
-    </None>
-    <None Include="src\Quaternion.inl">
-      <Filter>src</Filter>
-    </None>
-    <None Include="src\Ray.inl">
-      <Filter>src</Filter>
-    </None>
-    <None Include="src\Vector2.inl">
-      <Filter>src</Filter>
-    </None>
-    <None Include="src\Vector3.inl">
-      <Filter>src</Filter>
-    </None>
-    <None Include="src\Vector4.inl">
-      <Filter>src</Filter>
-    </None>
-    <None Include="src\PhysicsConstraint.inl">
-      <Filter>src</Filter>
-    </None>
->>>>>>> 4a1b5a94
-  </ItemGroup>
+﻿<?xml version="1.0" encoding="utf-8"?>
+<Project ToolsVersion="4.0" xmlns="http://schemas.microsoft.com/developer/msbuild/2003">
+  <ItemGroup>
+    <Filter Include="src">
+      <UniqueIdentifier>{c4d4da1c-81e2-4944-901c-200e1c4d80e5}</UniqueIdentifier>
+    </Filter>
+    <Filter Include="res">
+      <UniqueIdentifier>{4a30ac71-e135-47d3-9f56-baac7cffe64c}</UniqueIdentifier>
+    </Filter>
+    <Filter Include="res\shaders">
+      <UniqueIdentifier>{be0b36f1-49ed-4a06-9f1f-57c654a554fe}</UniqueIdentifier>
+    </Filter>
+    <Filter Include="res\textures">
+      <UniqueIdentifier>{7c4ef2fb-63f2-4d5a-b31e-0dc78329abfd}</UniqueIdentifier>
+    </Filter>
+  </ItemGroup>
+  <ItemGroup>
+    <ClCompile Include="src\Animation.cpp">
+      <Filter>src</Filter>
+    </ClCompile>
+    <ClCompile Include="src\AnimationClip.cpp">
+      <Filter>src</Filter>
+    </ClCompile>
+    <ClCompile Include="src\AnimationController.cpp">
+      <Filter>src</Filter>
+    </ClCompile>
+    <ClCompile Include="src\AnimationValue.cpp">
+      <Filter>src</Filter>
+    </ClCompile>
+    <ClCompile Include="src\BoundingBox.cpp">
+      <Filter>src</Filter>
+    </ClCompile>
+    <ClCompile Include="src\BoundingSphere.cpp">
+      <Filter>src</Filter>
+    </ClCompile>
+    <ClCompile Include="src\Camera.cpp">
+      <Filter>src</Filter>
+    </ClCompile>
+    <ClCompile Include="src\Curve.cpp">
+      <Filter>src</Filter>
+    </ClCompile>
+    <ClCompile Include="src\Effect.cpp">
+      <Filter>src</Filter>
+    </ClCompile>
+    <ClCompile Include="src\FileSystem.cpp">
+      <Filter>src</Filter>
+    </ClCompile>
+    <ClCompile Include="src\Font.cpp">
+      <Filter>src</Filter>
+    </ClCompile>
+    <ClCompile Include="src\Frustum.cpp">
+      <Filter>src</Filter>
+    </ClCompile>
+    <ClCompile Include="src\Game.cpp">
+      <Filter>src</Filter>
+    </ClCompile>
+    <ClCompile Include="src\Light.cpp">
+      <Filter>src</Filter>
+    </ClCompile>
+    <ClCompile Include="src\Matrix.cpp">
+      <Filter>src</Filter>
+    </ClCompile>
+    <ClCompile Include="src\Mesh.cpp">
+      <Filter>src</Filter>
+    </ClCompile>
+    <ClCompile Include="src\MeshPart.cpp">
+      <Filter>src</Filter>
+    </ClCompile>
+    <ClCompile Include="src\MeshSkin.cpp">
+      <Filter>src</Filter>
+    </ClCompile>
+    <ClCompile Include="src\Model.cpp">
+      <Filter>src</Filter>
+    </ClCompile>
+    <ClCompile Include="src\Node.cpp">
+      <Filter>src</Filter>
+    </ClCompile>
+    <ClCompile Include="src\Package.cpp">
+      <Filter>src</Filter>
+    </ClCompile>
+    <ClCompile Include="src\Plane.cpp">
+      <Filter>src</Filter>
+    </ClCompile>
+    <ClCompile Include="src\PlatformQNX.cpp">
+      <Filter>src</Filter>
+    </ClCompile>
+    <ClCompile Include="src\PlatformWin32.cpp">
+      <Filter>src</Filter>
+    </ClCompile>
+    <ClCompile Include="src\Quaternion.cpp">
+      <Filter>src</Filter>
+    </ClCompile>
+    <ClCompile Include="src\Ray.cpp">
+      <Filter>src</Filter>
+    </ClCompile>
+    <ClCompile Include="src\Rectangle.cpp">
+      <Filter>src</Filter>
+    </ClCompile>
+    <ClCompile Include="src\Ref.cpp">
+      <Filter>src</Filter>
+    </ClCompile>
+    <ClCompile Include="src\Scene.cpp">
+      <Filter>src</Filter>
+    </ClCompile>
+    <ClCompile Include="src\SpriteBatch.cpp">
+      <Filter>src</Filter>
+    </ClCompile>
+    <ClCompile Include="src\Texture.cpp">
+      <Filter>src</Filter>
+    </ClCompile>
+    <ClCompile Include="src\Transform.cpp">
+      <Filter>src</Filter>
+    </ClCompile>
+    <ClCompile Include="src\Vector2.cpp">
+      <Filter>src</Filter>
+    </ClCompile>
+    <ClCompile Include="src\Vector3.cpp">
+      <Filter>src</Filter>
+    </ClCompile>
+    <ClCompile Include="src\Vector4.cpp">
+      <Filter>src</Filter>
+    </ClCompile>
+    <ClCompile Include="src\VertexAttributeBinding.cpp">
+      <Filter>src</Filter>
+    </ClCompile>
+    <ClCompile Include="src\VertexFormat.cpp">
+      <Filter>src</Filter>
+    </ClCompile>
+    <ClCompile Include="src\Viewport.cpp">
+      <Filter>src</Filter>
+    </ClCompile>
+    <ClCompile Include="src\AudioController.cpp">
+      <Filter>src</Filter>
+    </ClCompile>
+    <ClCompile Include="src\AudioListener.cpp">
+      <Filter>src</Filter>
+    </ClCompile>
+    <ClCompile Include="src\AudioSource.cpp">
+      <Filter>src</Filter>
+    </ClCompile>
+    <ClCompile Include="src\AudioBuffer.cpp">
+      <Filter>src</Filter>
+    </ClCompile>
+    <ClCompile Include="src\AnimationTarget.cpp">
+      <Filter>src</Filter>
+    </ClCompile>
+    <ClCompile Include="src\MaterialParameter.cpp">
+      <Filter>src</Filter>
+    </ClCompile>
+    <ClCompile Include="src\Joint.cpp">
+      <Filter>src</Filter>
+    </ClCompile>
+    <ClCompile Include="src\ParticleEmitter.cpp">
+      <Filter>src</Filter>
+    </ClCompile>
+    <ClCompile Include="src\Properties.cpp">
+      <Filter>src</Filter>
+    </ClCompile>
+    <ClCompile Include="src\Material.cpp">
+      <Filter>src</Filter>
+    </ClCompile>
+    <ClCompile Include="src\Technique.cpp">
+      <Filter>src</Filter>
+    </ClCompile>
+    <ClCompile Include="src\Pass.cpp">
+      <Filter>src</Filter>
+    </ClCompile>
+    <ClCompile Include="src\RenderState.cpp">
+      <Filter>src</Filter>
+    </ClCompile>
+    <ClCompile Include="src\gameplay-main-qnx.cpp">
+      <Filter>src</Filter>
+    </ClCompile>
+    <ClCompile Include="src\gameplay-main-win32.cpp">
+      <Filter>src</Filter>
+    </ClCompile>
+    <ClCompile Include="src\DebugNew.cpp">
+      <Filter>src</Filter>
+    </ClCompile>
+    <ClCompile Include="src\PhysicsController.cpp">
+      <Filter>src</Filter>
+    </ClCompile>
+    <ClCompile Include="src\PhysicsRigidBody.cpp">
+      <Filter>src</Filter>
+    </ClCompile>
+    <ClCompile Include="src\PhysicsConstraint.cpp">
+      <Filter>src</Filter>
+    </ClCompile>
+    <ClCompile Include="src\PhysicsHingeConstraint.cpp">
+      <Filter>src</Filter>
+    </ClCompile>
+    <ClCompile Include="src\PhysicsFixedConstraint.cpp">
+      <Filter>src</Filter>
+    </ClCompile>
+    <ClCompile Include="src\PhysicsGenericConstraint.cpp">
+      <Filter>src</Filter>
+    </ClCompile>
+    <ClCompile Include="src\PhysicsSocketConstraint.cpp">
+      <Filter>src</Filter>
+    </ClCompile>
+    <ClCompile Include="src\PhysicsSpringConstraint.cpp">
+      <Filter>src</Filter>
+    </ClCompile>
+    <ClCompile Include="src\PhysicsMotionState.cpp">
+      <Filter>src</Filter>
+    </ClCompile>
+    <ClCompile Include="src\SceneLoader.cpp">
+      <Filter>src</Filter>
+    </ClCompile>
+    <ClCompile Include="src\Image.cpp">
+      <Filter>src</Filter>
+    </ClCompile>
+    <ClCompile Include="src\RenderTarget.cpp">
+      <Filter>src</Filter>
+    </ClCompile>
+    <ClCompile Include="src\FrameBuffer.cpp">
+      <Filter>src</Filter>
+    </ClCompile>
+    <ClCompile Include="src\DepthStencilTarget.cpp">
+      <Filter>src</Filter>
+    </ClCompile>
+    <ClCompile Include="src\MeshBatch.cpp">
+      <Filter>src</Filter>
+    </ClCompile>
+    <ClCompile Include="src\gameplay-main-android.cpp">
+      <Filter>src</Filter>
+    </ClCompile>
+    <ClCompile Include="src\PlatformAndroid.cpp">
+      <Filter>src</Filter>
+    </ClCompile>
+  </ItemGroup>
+  <ItemGroup>
+    <ClInclude Include="src\Animation.h">
+      <Filter>src</Filter>
+    </ClInclude>
+    <ClInclude Include="src\AnimationClip.h">
+      <Filter>src</Filter>
+    </ClInclude>
+    <ClInclude Include="src\AnimationController.h">
+      <Filter>src</Filter>
+    </ClInclude>
+    <ClInclude Include="src\AnimationTarget.h">
+      <Filter>src</Filter>
+    </ClInclude>
+    <ClInclude Include="src\AnimationValue.h">
+      <Filter>src</Filter>
+    </ClInclude>
+    <ClInclude Include="src\Base.h">
+      <Filter>src</Filter>
+    </ClInclude>
+    <ClInclude Include="src\BoundingBox.h">
+      <Filter>src</Filter>
+    </ClInclude>
+    <ClInclude Include="src\BoundingSphere.h">
+      <Filter>src</Filter>
+    </ClInclude>
+    <ClInclude Include="src\Camera.h">
+      <Filter>src</Filter>
+    </ClInclude>
+    <ClInclude Include="src\Curve.h">
+      <Filter>src</Filter>
+    </ClInclude>
+    <ClInclude Include="src\Effect.h">
+      <Filter>src</Filter>
+    </ClInclude>
+    <ClInclude Include="src\FileSystem.h">
+      <Filter>src</Filter>
+    </ClInclude>
+    <ClInclude Include="src\Font.h">
+      <Filter>src</Filter>
+    </ClInclude>
+    <ClInclude Include="src\Frustum.h">
+      <Filter>src</Filter>
+    </ClInclude>
+    <ClInclude Include="src\Game.h">
+      <Filter>src</Filter>
+    </ClInclude>
+    <ClInclude Include="src\gameplay.h">
+      <Filter>src</Filter>
+    </ClInclude>
+    <ClInclude Include="src\Light.h">
+      <Filter>src</Filter>
+    </ClInclude>
+    <ClInclude Include="src\Matrix.h">
+      <Filter>src</Filter>
+    </ClInclude>
+    <ClInclude Include="src\Mesh.h">
+      <Filter>src</Filter>
+    </ClInclude>
+    <ClInclude Include="src\MeshPart.h">
+      <Filter>src</Filter>
+    </ClInclude>
+    <ClInclude Include="src\MeshSkin.h">
+      <Filter>src</Filter>
+    </ClInclude>
+    <ClInclude Include="src\Model.h">
+      <Filter>src</Filter>
+    </ClInclude>
+    <ClInclude Include="src\Node.h">
+      <Filter>src</Filter>
+    </ClInclude>
+    <ClInclude Include="src\Package.h">
+      <Filter>src</Filter>
+    </ClInclude>
+    <ClInclude Include="src\Plane.h">
+      <Filter>src</Filter>
+    </ClInclude>
+    <ClInclude Include="src\Platform.h">
+      <Filter>src</Filter>
+    </ClInclude>
+    <ClInclude Include="src\Quaternion.h">
+      <Filter>src</Filter>
+    </ClInclude>
+    <ClInclude Include="src\Ray.h">
+      <Filter>src</Filter>
+    </ClInclude>
+    <ClInclude Include="src\Rectangle.h">
+      <Filter>src</Filter>
+    </ClInclude>
+    <ClInclude Include="src\Ref.h">
+      <Filter>src</Filter>
+    </ClInclude>
+    <ClInclude Include="src\Scene.h">
+      <Filter>src</Filter>
+    </ClInclude>
+    <ClInclude Include="src\SpriteBatch.h">
+      <Filter>src</Filter>
+    </ClInclude>
+    <ClInclude Include="src\Texture.h">
+      <Filter>src</Filter>
+    </ClInclude>
+    <ClInclude Include="src\Transform.h">
+      <Filter>src</Filter>
+    </ClInclude>
+    <ClInclude Include="src\Vector2.h">
+      <Filter>src</Filter>
+    </ClInclude>
+    <ClInclude Include="src\Vector3.h">
+      <Filter>src</Filter>
+    </ClInclude>
+    <ClInclude Include="src\Vector4.h">
+      <Filter>src</Filter>
+    </ClInclude>
+    <ClInclude Include="src\VertexAttributeBinding.h">
+      <Filter>src</Filter>
+    </ClInclude>
+    <ClInclude Include="src\VertexFormat.h">
+      <Filter>src</Filter>
+    </ClInclude>
+    <ClInclude Include="src\Viewport.h">
+      <Filter>src</Filter>
+    </ClInclude>
+    <ClInclude Include="src\AudioController.h">
+      <Filter>src</Filter>
+    </ClInclude>
+    <ClInclude Include="src\AudioListener.h">
+      <Filter>src</Filter>
+    </ClInclude>
+    <ClInclude Include="src\AudioSource.h">
+      <Filter>src</Filter>
+    </ClInclude>
+    <ClInclude Include="src\AudioBuffer.h">
+      <Filter>src</Filter>
+    </ClInclude>
+    <ClInclude Include="src\MaterialParameter.h">
+      <Filter>src</Filter>
+    </ClInclude>
+    <ClInclude Include="src\Joint.h">
+      <Filter>src</Filter>
+    </ClInclude>
+    <ClInclude Include="src\ParticleEmitter.h">
+      <Filter>src</Filter>
+    </ClInclude>
+    <ClInclude Include="src\Properties.h">
+      <Filter>src</Filter>
+    </ClInclude>
+    <ClInclude Include="src\Material.h">
+      <Filter>src</Filter>
+    </ClInclude>
+    <ClInclude Include="src\Technique.h">
+      <Filter>src</Filter>
+    </ClInclude>
+    <ClInclude Include="src\Pass.h">
+      <Filter>src</Filter>
+    </ClInclude>
+    <ClInclude Include="src\RenderState.h">
+      <Filter>src</Filter>
+    </ClInclude>
+    <ClInclude Include="src\DebugNew.h">
+      <Filter>src</Filter>
+    </ClInclude>
+    <ClInclude Include="src\PhysicsController.h">
+      <Filter>src</Filter>
+    </ClInclude>
+    <ClInclude Include="src\PhysicsMotionState.h">
+      <Filter>src</Filter>
+    </ClInclude>
+    <ClInclude Include="src\PhysicsRigidBody.h">
+      <Filter>src</Filter>
+    </ClInclude>
+    <ClInclude Include="src\PhysicsConstraint.h">
+      <Filter>src</Filter>
+    </ClInclude>
+    <ClInclude Include="src\PhysicsSpringConstraint.h">
+      <Filter>src</Filter>
+    </ClInclude>
+    <ClInclude Include="src\PhysicsFixedConstraint.h">
+      <Filter>src</Filter>
+    </ClInclude>
+    <ClInclude Include="src\PhysicsGenericConstraint.h">
+      <Filter>src</Filter>
+    </ClInclude>
+    <ClInclude Include="src\PhysicsHingeConstraint.h">
+      <Filter>src</Filter>
+    </ClInclude>
+    <ClInclude Include="src\PhysicsSocketConstraint.h">
+      <Filter>src</Filter>
+    </ClInclude>
+    <ClInclude Include="src\SceneLoader.h">
+      <Filter>src</Filter>
+    </ClInclude>
+    <ClInclude Include="src\Image.h">
+      <Filter>src</Filter>
+    </ClInclude>
+    <ClInclude Include="src\RenderTarget.h">
+      <Filter>src</Filter>
+    </ClInclude>
+    <ClInclude Include="src\FrameBuffer.h">
+      <Filter>src</Filter>
+    </ClInclude>
+    <ClInclude Include="src\DepthStencilTarget.h">
+      <Filter>src</Filter>
+    </ClInclude>
+    <ClInclude Include="src\Keyboard.h">
+      <Filter>src</Filter>
+    </ClInclude>
+    <ClInclude Include="src\Touch.h">
+      <Filter>src</Filter>
+    </ClInclude>
+    <ClInclude Include="src\MeshBatch.h">
+      <Filter>src</Filter>
+    </ClInclude>
+    <ClInclude Include="src\Mouse.h">
+      <Filter>src</Filter>
+    </ClInclude>
+  </ItemGroup>
+  <ItemGroup>
+    <None Include="res\shaders\bumped-specular.vsh">
+      <Filter>res\shaders</Filter>
+    </None>
+    <None Include="res\shaders\colored.fsh">
+      <Filter>res\shaders</Filter>
+    </None>
+    <None Include="res\shaders\colored.vsh">
+      <Filter>res\shaders</Filter>
+    </None>
+    <None Include="res\shaders\colored-specular.fsh">
+      <Filter>res\shaders</Filter>
+    </None>
+    <None Include="res\shaders\colored-specular.vsh">
+      <Filter>res\shaders</Filter>
+    </None>
+    <None Include="res\shaders\diffuse.fsh">
+      <Filter>res\shaders</Filter>
+    </None>
+    <None Include="res\shaders\diffuse.vsh">
+      <Filter>res\shaders</Filter>
+    </None>
+    <None Include="res\shaders\diffuse-specular.fsh">
+      <Filter>res\shaders</Filter>
+    </None>
+    <None Include="res\shaders\diffuse-specular.vsh">
+      <Filter>res\shaders</Filter>
+    </None>
+    <None Include="res\shaders\parallax.fsh">
+      <Filter>res\shaders</Filter>
+    </None>
+    <None Include="res\shaders\parallax.vsh">
+      <Filter>res\shaders</Filter>
+    </None>
+    <None Include="res\shaders\parallax-specular.fsh">
+      <Filter>res\shaders</Filter>
+    </None>
+    <None Include="res\shaders\parallax-specular.vsh">
+      <Filter>res\shaders</Filter>
+    </None>
+    <None Include="res\shaders\solid.fsh">
+      <Filter>res\shaders</Filter>
+    </None>
+    <None Include="res\shaders\solid.vsh">
+      <Filter>res\shaders</Filter>
+    </None>
+    <None Include="res\shaders\textured.fsh">
+      <Filter>res\shaders</Filter>
+    </None>
+    <None Include="res\shaders\textured.vsh">
+      <Filter>res\shaders</Filter>
+    </None>
+    <None Include="res\shaders\bumped.fsh">
+      <Filter>res\shaders</Filter>
+    </None>
+    <None Include="res\shaders\bumped.vsh">
+      <Filter>res\shaders</Filter>
+    </None>
+    <None Include="res\shaders\bumped-specular.fsh">
+      <Filter>res\shaders</Filter>
+    </None>
+    <None Include="src\gameplay-main-macos.mm">
+      <Filter>src</Filter>
+    </None>
+    <None Include="src\PlatformMacOS.mm">
+      <Filter>src</Filter>
+    </None>
+    <None Include="res\textures\particle-default.png">
+      <Filter>res\textures</Filter>
+    </None>
+    <None Include="src\Curve.inl">
+      <Filter>src</Filter>
+    </None>
+    <None Include="src\Game.inl">
+      <Filter>src</Filter>
+    </None>
+    <None Include="src\Image.inl">
+      <Filter>src</Filter>
+    </None>
+    <None Include="src\MeshBatch.inl">
+      <Filter>src</Filter>
+    </None>
+  </ItemGroup>
+  <ItemGroup>
+    <None Include="src\PhysicsFixedConstraint.inl">
+      <Filter>src</Filter>
+    </None>
+    <None Include="src\BoundingBox.inl">
+      <Filter>src</Filter>
+    </None>
+    <None Include="src\PhysicsGenericConstraint.inl">
+      <Filter>src</Filter>
+    </None>
+    <None Include="src\BoundingSphere.inl">
+      <Filter>src</Filter>
+    </None>
+    <None Include="src\PhysicsSpringConstraint.inl">
+      <Filter>src</Filter>
+    </None>
+    <None Include="src\Matrix.inl">
+      <Filter>src</Filter>
+    </None>
+    <None Include="src\PhysicsRigidBody.inl">
+      <Filter>src</Filter>
+    </None>
+    <None Include="src\Plane.inl">
+      <Filter>src</Filter>
+    </None>
+    <None Include="src\Quaternion.inl">
+      <Filter>src</Filter>
+    </None>
+    <None Include="src\Ray.inl">
+      <Filter>src</Filter>
+    </None>
+    <None Include="src\Vector2.inl">
+      <Filter>src</Filter>
+    </None>
+    <None Include="src\Vector3.inl">
+      <Filter>src</Filter>
+    </None>
+    <None Include="src\Vector4.inl">
+      <Filter>src</Filter>
+    </None>
+    <None Include="src\PhysicsConstraint.inl">
+      <Filter>src</Filter>
+    </None>
+  </ItemGroup>
 </Project>