<<<<<<< HEAD
## v4.0.0

- TODO
=======
>>>>>>> 5485fcfa

## v3.0.0

- Adds support for Visual Studio 2015.
- Adds support for FBX SDK 2016.1.2
- Adds support for 2D Sprite, TileSet and Text.
- Adds support for node instance scripts.
- Adds support for C++11.
- Adds support for MacOSX 64-bit.
- Adds support for iOS 8+.
- Adds support for XCode 6+.
- Adds support for QTCreator for Linux and MacOSX.
- Adds support for Eclipse for Linux.
- Adds support for Eclipse for Android.
- Adds support for Bullet Physics 2.82
- Adds support for cubemap textures.
- Adds support for font kerning.
- Adds support for Android x86.
- Adds support for gamepads on Android.
- Adds supoprt for Android extensions through custom native activity.
- Adds water sample to browser.
- Adds audio player sample to browser. 
- Adds GamePlay-deps repository for cross-platform Cmake dependency builds.
- Fixes to Scene Graph for merging Drawables on Node.
- Fixes from setUserPointer to setUserObject(Ref*)
- Fixes for virtual gamepad scaling.
- Fixes Image to support grayscale PNGs.
- Fixes Android to build with arm instead of thumb.

## v2.0.0

- Adds support for Visual Studio 2013.
- Adds support for iOS 7, MacOS X 10.9 and XCode 5.
- Adds support for BlackBerry NDK 10.2.
- Adds support for CollisionObject group mask filtering.
- Adds support in shaders for multiple lights using shader defines.
- Adds various improvements to Material binding support.
- Adds support for array MaterialParameter's.
- Adds support for encoding distance field based fonts.
- Adds support for multiple sizes of fonts encoded into single bundle.
- Adds improvements for simplified layout for forms and theming.
- Adds ControlFactory to instantiate core controls and support users registering custom controls.
- Adds support for percentage based layout definitions for controls in forms.
- Adds password mode on Textbox controls.
- Adds improvements to Textbox key repeat and cursor jump modifiers.
- Adds FileSystem::displayFileDialog on all desktop platforms.
- Adds Terrain support for material definition for user customization.
- Adds support to RenderState FrontFace.
- Adds Node::setActive, getActive and getActiveInHierachy.
- Adds ETC compressed texture support.
- Adds gameplay::strcmpnocase as a platform-independent case-insensitive string compare function.
- Adds new gestures for Long Tap, Drag and Drop.
- Adds support for Android pinch gestures.
- Adds version number to encoder output files.
- Adds support for variables like ${my_variable} in any Properties file formats.
- Fixes to specular and bumped shader for spot lights.
- Fixes to UI rendering quality from FrameBuffer usage which is no longer used.
- Fixes to Texbox focus related issues.
- Fixes to Label clipping and Labels to automatically re-size around their text.
- Fixes in Camera related to invalid project() and setActiveCamera() issues.
- Fixes for Linux VSYNC and mouse capture and mouse wheel values.
- Fixes various logging and warning problems and annoyances.
- Fixes bitmap font rendering quality in gameplay-encoder and Font class.
- Fixes Mesh CollisionShape's.
- Fixes for destroying CollisionObject that does not notify CollisionListener.
- Fixes to PhysicsVehicle where wheels detach and may collide with body.
- Fixes to encoder spotlight for properly extracting inner and outer angle from FBX.
- Fixes encoder computed Light falloff attenuation values.
- Fixes to invalid assertion in AnimationClip.
- Fixes for FrameBuffer width/height goeing out of date.
- Fixes for incorrect RenderState Type specifier.
- Fixes to FileSystem for Windows file paths.
- Fixes to improve speed of installation of binaries via install.sh/.bat scripts.
- Fixes related to disable and non-visible controls not receiving input.
- Fixes to Bundle, Font, Properties and SceneLoader to use GP_WARN and improve locations of errors.
- Fixes to encoder related to Material generation.

## v1.7.0

- Adds -m parameter to encoder to support exporting Material from FBX scenes.
- Adds encoder animation grouping arguments for auto grouping and disabling grouping via -g:auto and -g:off
- Adds UI ImageControl
- Adds UI control events for enter and leave.
- Adds UI and theme support for focus state on controls.
- Adds Gamepad support in UI.
- Adds smooth interial mouse scrolling.
- Adds keyboard event handling code that was missed on some UI containers and controls.
- Adds Game accelerometer and gyro improvements.
- Adds XBox 360 controller support to MacOS X.
- Adds RenderState enum for supporting cull side definition for front, back and front-back culling.
- Adds a lua function "convert(object, className)" that will convert a gameplay userdata object to another class type by changing the metatable. (For example: This lets you convert Control to Button in lua)
- Adds gesture events to script.
- Adds script friendly verions of Camera:project(..)
- Adds support for defining lights in .scene file.
- Adds MaterialParameter setter that are script friendly.
- Adds methods to FrameBuffer for querying render target info.
- Adds FileSystem::getDirectoryName()
- Adds support so that Properties can be loaded relative to .property files.
- Adds methods on ScriptController for registering and unregisering global script callback functions.
- Adds Game::resizeEvent(..)
- Adds Game::getArguments()
- Adds Scene::load() so it can load from ".gpb" files.
- Adds some additional operators overloads for Vector classes.
- Adds RenderState::clearParameter method to allow existing material parameter values/bindings to be cleared.
- Adds loopBlendTime property for animation clips to support interpolating between the end points of an animation clip when looping.
- Fixes Xcode support to be up to date to version 6.1
- Fixes Form::projectPoint for forms that are scaled.
- Fixes Bullet NEON build problems.
- Fixes problem with static rigid bodies attached to nodes.
- Fixes problems with ghost objects and kinimatic rigid bodies.
- Fixes userData pointer that was not cloned properly when cloning a node.
- Fixes bug in createChannel with keyCount = 1.
- Fixes encoder to ignore 1 frame animations caused by FBX export on Blender.
- Fixes buggy tab order in UI.
- Fixes touch event problems not propagating up on mobile touch platforms.
- Fixes parent relationship on cloned Technique and Pass.
- Fixes Node to include light contribution for bounding volume computations.
- Fixed issue where multiple samplers pointing to the same texture would share the same state instead of using sampler-specific filter and wrap state.
- Fixes calculation of the transform matrix in FBX encoder for lights properly considering vectors like pre and post rotation scenarios.
- Fixes blurry borders on UI forms by using proper texture filtering.
- Fixes lua dofile on Windows.
- Fixes in colored shader when using spot ligts.
- Fixes issue in encoder which was converting point lights into ambient lights when they had no decay.
- Fixes to CMake projects on different platforms.
- Cleans up Platform by moving commong platform code to Platform.cpp
- Cleans up and changes Gamepad APIs.
- Cleans repo directory restructure dropping gameplay- prefix on many folders and files.
- Removes bin and external-deps folder/contents to external server with new install scripts that are now required to be run after cloning the repo.
- Removes pre-compiled api/html docs to reduce repository bloat.
- Removes support for COLLADA DAE and now support FBX.
- Removes middle mouse button simulated desktop accelerometer.

## v1.6.0

- Adds file Stream interface for reading/writing files instead of using fread/fwrite. 
- Adds Terrain class to support for heightmap based terrains featuring LOD, multiple surface layers, loading from PNG, RAW8/16, full transform, physics, patch culling and verticle skirt for cracks.
- Adds object-space normal map generation to gameplay-encoder for terrain normal map generation.
- Adds scene support for loading .terrain files in .scene files.
- Adds scene support for inline cameras to .scene files.
- Adds suppoft for defining .scene files without 'path' to gpb. New node can not be create in .scene file.
- Adds static Scene::getScene(const char*) to query currently active scenes in a game, helpful for script access.
- Adds support for multiple translate, rotate and scale commands in a single node entity within .scene files, processed in-order they are defined.
- Adds scene support for material auto binding scene ambient color, light color and light direction.
- Adds support for setting the depth compare function on materials.
- Adds support for texture/sampler arrays being passed to materials.
- Adds support for loading uncompressed DDS textures for the following formats: R8G8B8, A8R8G8B8, A8B8G8R8, X8R8G8B8, X8B8G8R8
- Adds improvments to prefer higher quality mipmap generation.
- Adds improved Gamepad API support for button enumeration, triggers and some mobile Gamepad support on BlackBerry.
- Adds additional gameplay-tests for billboards, forms, gamepads and lights.
- Adds support for launching the browser via launchURL(const char*).
- Adds physics support for setLinearFactor and setAngularFactor  on rigid bodies.
- Adds methods to PhysicsCollisionObject to allow conversion to subclass types (i.e. PhysicsRigidBody, PhysicsCharacter, etc) from script.
- Adds option for fullscreen without width/height config to use native desktop resolution.
- Adds Linux support for OpenAL PulseAudio back-end.
- Adds support for latest Bullet Physics 2.81 with NEON optimizations for mobile targets.
- Adds support for preprocessor directive NO_LUA_BINDINGS in the gameplay project to omit inclusion of generated lua bindings in compilation for developer mode value. 
- Adds optimizations to Lua generator to only write generated files if they differ from existing files, reducing both build times and committing of unchanged script binding files.
- Adds changes to Slider for setValueTextVisible, setValueTextAlignment, setValueTextPrecision and getters.
- Adds Microsoft Windows 7 64-bit support.
- Adds Apple iOS 6 support.
- Fixes to external-deps to reduce the size of the libraries on Windows.
- Fixes for Android to no longer need to copy files to the SD card before reading them. None of the Android samples require an SD card.
- Fixes for animation of opacity on UI and fonts.
- Fixes in UI for removing controls and also setVisible(bool).
- Fixes for UI controls missing on MacOSX.
- Fixes for setting UI alignment programmatically.
- Fixes for lighting shaders.
- Fixes to the texture minification mode from GL_LINEAR_MIPMAP_LINEAR to GL_NEAREST_MIPMAP_LINEAR for newly created textures with mipmaps.
- Fixes minor memory leaks and possible access violations when calling Game::exit() from script.
- Fixes physics debug drawing for large scenes causing the internal MeshBatch to grow to an enormous size.

## v1.5.0

- Linux support. (tested on Ubuntu 12)
- CMake support for makefile generation for Linux.
- Gamepad API support for desktops.
- Touch gesture support for tap, swipe and pinch.
- Vehicle physics support via new PhysicsVehicle and PhysicsVehicleWheel classes.
- Adds new racer sample (sample06-racer).
- Adds gameplay-tests project as a test app for various basic engine features with some initial tests.
- Adds support for Scene files for wildcard identifiers.
- Adds Visual Studio Plug-in support for BlackBerry PlayBook and BlackBerry 10.
- Adds configurable multi-sampling anti-aliasing support. 
- Adds updates to latest FBX SDK 2013.3.
- Adds file formats documentation for game.config .scene, .material, .animation, .physics, .particle
- Adds Game/Platform::canExit for testing device capabilities to quit. (only ios)
- Web community forums at http://www.gameplay3d.org/forums.
- Changed keyTimes from unsigned long[]  to unsigned int[]. (breaks compat. in AnimationTarget and Animation::Channel)
- Fixes inconsistencies from Bundle::getObjectID() to Bundle::getObjectId() (breaks compat. in Bundle)
- Fixes the texture coordinates of Mesh::createQuad(float x, float y, float width, float height).
- Fixes line-wise distortion when loading RGB png's into textures that are non-power of two.
- Fixes inconsistencies in createXXXX methods.  (breaks compat. in Scene)
- Fixes Rectangle::contains.
- Fixes Lua print logging.
- Fixes Lua errors to be treated as runtime warnings.
- Fixes setVertexData to pointers instead of constant data.
- Fixes AudioSource so that it doesn't loop by default.
- Fixes minor UI scrolling issues.

## v1.4.0

- Lua script bindings for all gameplay interfaces.
- Lua script binding generator tool (gameplay-luagen) for generating gameplay Lua bindings from doxygen xml output.
- AIController, AIAgent, AIStateMachine, AIState and AIMessage classes for scripted AI support.
- Sample for sample05-lua to demonstrate basic Lua with AI scripting.
- Gamepad class with virtual gamepad support.
- Pre-built versions gameplay-encoder added to bin folder with TTF, DAE and FBX support built-in.
- Improved modular shaders with support for #include in shaders. (breaks compat. for shaders)
- LightMap support into colored-unlit.frag and textured-unlit.frag shaders.
- Adds cloning and wireframing features to sample03-character.
- Adds kick the ball on the sample03-character to demonstrate 2 buttons and more physics.
- Fixes missing mouse events on UI controls.
- Fixes to gameplay-encoder to prompt user for font size if not specified.
- Fixes to add "-g" as short form argument for grouping animations.
- Fixes node cloning.
- Fixes to gameplay-encoder for output file path when encoding fonts.
- Fixes to FrameBuffer, RenderTarget and DepthStencilTarget.
- Fixes user switching in MacOSX to other applications with Apple-Tab.
- Fixes measureText with empty string to be proper size.
- Fixes for aliased text by applying linear filtering by default on Fonts.
- Fixes RenderState::StateBlock::bindNoRestore() issue where blend function was not restored to the proper defaults.
- Fixes some inconsistencies in Game event method names for menuEvent. (breaks compat. in Game)
- Fixes some inconsistencies with AnimationClip::getID() to be same as Node::getId() and other classes. (breaks compat. in AnimationClip)
- Fixes to gameplay-encoder and PhysicsRigidBody for heightmaps which adds height precision into generated heightmap png's.

## v1.3.0

- Portrait mode games on mobile platforms.
- Fullscreen and configurable game resolutions on desktop platforms.
- User Interface support for scrolling with scrollbars on Container.
- PVRTC, ATC and DXT texture compression support.
- Performance improvements in user interface forms and text.
- Performance improvements in animations on transforms.
- Performance improvements using NEON math for BlackBerry and iOS.
- Fixes for improvements in error handling throughout all systems.
- Fixes supporting built-in Maya COLLADA exporter via DAE_FBX export.
- Fixes for latest FBX SDK 2013 support.
- Fixes for loading from some WAV files that were crashing.
- Fixes for From/By animations.
- Fixes allowing all inline properties loaded within .scene files. (breaks compat. for .scene)
- Fixes in .scene files for collisionObject definitions (breaks compat. for .scene)
- Fixes for depth/z-ordering of controls.

## v1.2.0

- BlackBerry 10 support.
- iOS 5.1 support.
- Android 2.3+ support.
- User interface system with declarative forms and themes.
- Bluetooth keyboard/mouse support on BlackBerry platform.
- Developer guide.
- Sample/tutorial for sample03-character.
- Sample for sample04-particles to demonstrate particle emitters.
- Fixes for loading properties from URL.
- Fixes on Win32/MacOSX for when mouse pointer leaves the window and returns.
- Fixes to accelerometer for Android.
- Fixes in animation blending.
- Fixes to GPB for loading from single node and parent node. (breaks compat. for .gpb)

## v1.1.0

- FBX support in gameplay-encoder.
- MacOSX platform support using XCode.
- Off-screen rendering functionality using FrameBuffer.
- Loading 3D scenes using declarative  .scene files.
- Loading audio from .ogg files using vorbis.
- Loading AudioSources from .audio files.
- Loading Animations from .animation files.
- AnimationClip support for cross fading.
- Physics support using Bullet Physics.
- Cross-platform new project generator.
- Overloaded operators in Math classes.
- Font improvements for justify, clip, wrap and scaling.
- Fixes for Font::drawText to use point size and not float scalar.
- Fixes for memory leaks in and fixes to AnimationTarget.
- Fixes for bumped and parallax shaders.
- Fixes to simplify folders for resources in samples.
- Fixes to the material/shader system.
- Fixes to the ParticleEmitter.

## v1.0.0

- Initial release.



<|MERGE_RESOLUTION|>--- conflicted
+++ resolved
@@ -1,10 +1,3 @@
-<<<<<<< HEAD
-## v4.0.0
-
-- TODO
-=======
->>>>>>> 5485fcfa
-
 ## v3.0.0
 
 - Adds support for Visual Studio 2015.
@@ -22,16 +15,20 @@
 - Adds support for cubemap textures.
 - Adds support for font kerning.
 - Adds support for Android x86.
+- Adds support for CMake on MacOSX.
 - Adds support for gamepads on Android.
 - Adds supoprt for Android extensions through custom native activity.
 - Adds water sample to browser.
 - Adds audio player sample to browser. 
 - Adds GamePlay-deps repository for cross-platform Cmake dependency builds.
+- Adds map/unmap buffer for Mesh and MeshPart.
 - Fixes to Scene Graph for merging Drawables on Node.
 - Fixes from setUserPointer to setUserObject(Ref*)
 - Fixes for virtual gamepad scaling.
 - Fixes Image to support grayscale PNGs.
 - Fixes Android to build with arm instead of thumb.
+- Fixes Android crash when gamepads disconnected.
+- Fixes for lua script bindings.
 
 ## v2.0.0
 
